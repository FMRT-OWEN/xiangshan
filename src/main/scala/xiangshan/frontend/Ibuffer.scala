<<<<<<< HEAD
package xiangshan.frontend

import chisel3._
import chisel3.util._

import xiangshan._
import xiangshan.utils._

class Ibuffer extends XSModule {
  val io = IO(new Bundle() {
    val flush = Input(Bool())
    val in = Flipped(DecoupledIO(new FetchPacket))
    val out = Vec(DecodeWidth, DecoupledIO(new CtrlFlow))
  })

  // ignore
  for(i <- 0 until DecodeWidth) {
    io.out(i).bits.exceptionVec := DontCare
    io.out(i).bits.intrVec := DontCare
    io.out(i).bits.isBr := DontCare
  }

  //mask initial
  //  val mask = Wire(Vec(FetchWidth*2, false.B))
  //  (0 until 16).map(i => mask(i.U) := (io.in.bits.pc(4,1) <= i.U))

  // ibuf define
  val ibuf = Reg(Vec(IBufSize*2, UInt(16.W)))
  val ibuf_pc = Reg(Vec(IBufSize*2, UInt(VAddrBits.W)))
  val ibuf_pnpc = Reg(Vec(IBufSize*2, UInt(VAddrBits.W)))
  val ibuf_fetchOffset = Reg(Vec(IBufSize*2, UInt(log2Up(FetchWidth*4).W)))
  val ibuf_hist = Reg(Vec(IBufSize*2, UInt(HistoryLength.W)))
  val ibuf_btbVictimWay = Reg(Vec(IBufSize*2, UInt(log2Up(BtbWays).W)))
  val ibuf_btbPredCtr = Reg(Vec(IBufSize*2, UInt(2.W)))
  val ibuf_btbHitWay = Reg(Vec(IBufSize*2, Bool()))
  val ibuf_tageMeta = Reg(Vec(IBufSize*2, (new TageMeta)))
  val ibuf_rasSp = Reg(Vec(IBufSize*2, UInt(log2Up(RasSize).W)))
  val ibuf_rasTopCtr = Reg(Vec(IBufSize*2, UInt(8.W)))
  val ibuf_valid = RegInit(VecInit(Seq.fill(IBufSize*2)(false.B)))
  val head_ptr = RegInit(0.U(log2Up(IBufSize*2).W))
  val tail_ptr = RegInit(0.U(log2Up(IBufSize*2).W))

  // true: Last operation is enqueue
  // false: Last operation is deq_ueue
  val last_enq = RegInit(false.B)
  val full = head_ptr === tail_ptr && last_enq
  val empty = head_ptr === tail_ptr && !last_enq
  val enqValid = !io.flush && io.in.valid && !full && !ibuf_valid(tail_ptr + (FetchWidth*2).U)
  val deqValid = !io.flush && !empty //&& io.out.map(_.ready).reduce(_||_)

  //TODO: fix me!!!!
  //io.in.ready := enqValid
  io.in.ready := !full

  // enque
  when(enqValid) {
    var enq_idx = 0.U(log2Up(FetchWidth*2+1).W)
    for(i <- 0 until FetchWidth*2) {
      when(io.in.bits.mask(i)) {
        ibuf(tail_ptr + enq_idx) := Mux(i.U(0), io.in.bits.instrs(i>>1)(31,16), io.in.bits.instrs(i>>1)(15,0))
        ibuf_pc(tail_ptr + enq_idx) := io.in.bits.pc + (enq_idx<<1).asUInt
        ibuf_pnpc(tail_ptr + enq_idx) := io.in.bits.pnpc(i>>1)
        ibuf_fetchOffset(tail_ptr + enq_idx) := (enq_idx << 1).asUInt
        ibuf_hist(tail_ptr + enq_idx) := io.in.bits.hist(i>>1)
        ibuf_btbVictimWay(tail_ptr + enq_idx) := io.in.bits.btbVictimWay
        ibuf_btbPredCtr(tail_ptr + enq_idx) := io.in.bits.predCtr(i>>1)
        ibuf_btbHitWay(tail_ptr + enq_idx) := io.in.bits.btbHitWay
        ibuf_tageMeta(tail_ptr + enq_idx) := io.in.bits.tageMeta(i>>1)
        ibuf_rasSp(tail_ptr + enq_idx) := io.in.bits.rasSp
        ibuf_rasTopCtr(tail_ptr + enq_idx) := io.in.bits.rasTopCtr
        ibuf_valid(tail_ptr + enq_idx) := true.B
      }
      enq_idx = enq_idx + io.in.bits.mask(i)
    }

    tail_ptr := tail_ptr + enq_idx
    last_enq := true.B
  }

  // deque
  when(deqValid) {
    var deq_idx = 0.U(log2Up(DecodeWidth*2+1).W)
    for(i <- 0 until DecodeWidth) {
      when(io.out(i).ready && ibuf_valid(head_ptr + deq_idx)) {
        when(ibuf(head_ptr + deq_idx)(1,0) =/= "b11".U) {
          // is RVC
          io.out(i).bits.instr := Cat(0.U(16.W), ibuf(head_ptr + deq_idx))
          io.out(i).bits.pc := ibuf_pc(head_ptr + deq_idx)
          io.out(i).bits.pnpc := ibuf_pnpc(head_ptr + deq_idx)
          io.out(i).bits.fetchOffset := ibuf_fetchOffset(head_ptr + deq_idx)
          io.out(i).bits.hist := ibuf_hist(head_ptr + deq_idx)
          io.out(i).bits.btbVictimWay := ibuf_btbVictimWay(head_ptr + deq_idx)
          io.out(i).bits.btbPredCtr := ibuf_btbPredCtr(head_ptr + deq_idx)
          io.out(i).bits.btbHitWay := ibuf_btbHitWay(head_ptr + deq_idx)
          io.out(i).bits.tageMeta := ibuf_tageMeta(head_ptr + deq_idx)
          io.out(i).bits.rasSp := ibuf_rasSp(head_ptr + deq_idx)
          io.out(i).bits.rasTopCtr := ibuf_rasTopCtr(head_ptr + deq_idx)
          io.out(i).bits.isRVC := true.B
          io.out(i).valid := true.B
          ibuf_valid(head_ptr + deq_idx) := false.B
        }.elsewhen(ibuf_valid(head_ptr + deq_idx + 1.U)) {
          // isn't RVC
          io.out(i).bits.instr := Cat(ibuf(head_ptr + deq_idx+1.U), ibuf(head_ptr + deq_idx))
          io.out(i).bits.pc := ibuf_pc(head_ptr + deq_idx)
          io.out(i).bits.pnpc := ibuf_pnpc(head_ptr + deq_idx)
          io.out(i).bits.fetchOffset := ibuf_fetchOffset(head_ptr + deq_idx)
          io.out(i).bits.hist := ibuf_hist(head_ptr + deq_idx)
          io.out(i).bits.btbVictimWay := ibuf_btbVictimWay(head_ptr + deq_idx)
          io.out(i).bits.btbPredCtr := ibuf_btbPredCtr(head_ptr + deq_idx)
          io.out(i).bits.btbHitWay := ibuf_btbHitWay(head_ptr + deq_idx)
          io.out(i).bits.tageMeta := ibuf_tageMeta(head_ptr + deq_idx)
          io.out(i).bits.rasSp := ibuf_rasSp(head_ptr + deq_idx)
          io.out(i).bits.rasTopCtr := ibuf_rasTopCtr(head_ptr + deq_idx)
          io.out(i).bits.isRVC := false.B
          io.out(i).valid := true.B
          ibuf_valid(head_ptr + deq_idx) := false.B
          ibuf_valid(head_ptr + deq_idx+1.U) := false.B
        }.otherwise {
          // half inst keep in buffer
          io.out(i).bits.instr := 0.U(32.W)
          io.out(i).bits.pc := 0.U(VAddrBits.W)
          io.out(i).bits.pnpc := 0.U(VAddrBits.W)
          io.out(i).bits.fetchOffset := 0.U(log2Up(FetchWidth*4).W)
          io.out(i).bits.hist := 0.U(HistoryLength.W)
          io.out(i).bits.btbVictimWay := 0.U(log2Up(BtbWays).W)
          io.out(i).bits.btbPredCtr := 0.U(2.W)
          io.out(i).bits.btbHitWay := false.B
          io.out(i).bits.tageMeta := 0.U.asTypeOf(new TageMeta)
          io.out(i).bits.rasSp := 0.U(log2Up(RasSize))
          io.out(i).bits.rasTopCtr := 0.U(8.W)
          io.out(i).bits.isRVC := false.B
          io.out(i).valid := false.B
        }
      }.otherwise {
        io.out(i).bits.instr := Cat(ibuf(head_ptr + (i<<1).U + 1.U), ibuf(head_ptr + (i<<1).U))
        io.out(i).bits.pc := ibuf_pc(head_ptr + (i<<1).U)
        io.out(i).bits.pnpc := ibuf_pnpc(head_ptr + (i<<1).U)
        io.out(i).bits.fetchOffset := ibuf_fetchOffset(head_ptr + (i<<1).U)
        io.out(i).bits.hist := ibuf_hist(head_ptr + (i<<1).U)
        io.out(i).bits.btbVictimWay := ibuf_btbVictimWay(head_ptr + (i<<1).U)
        io.out(i).bits.btbPredCtr := ibuf_btbPredCtr(head_ptr + (i<<1).U)
        io.out(i).bits.btbHitWay := ibuf_btbHitWay(head_ptr + (i<<1).U)
        io.out(i).bits.tageMeta := ibuf_tageMeta(head_ptr + (i<<1).U)
        io.out(i).bits.rasSp := ibuf_rasSp(head_ptr + (i<<1).U)
        io.out(i).bits.rasTopCtr := ibuf_rasTopCtr(head_ptr + (i<<1).U)
        io.out(i).bits.isRVC := false.B
        io.out(i).valid := false.B
      }

      // When can't deque, deq_idx+0
      // when RVC deque, deq_idx+1
      // when not RVC deque, deq_idx+2
      // when only have half inst, keep it in buffer
      deq_idx = deq_idx + PriorityMux(Seq(
        !(io.out(i).ready && ibuf_valid(head_ptr + deq_idx)) -> 0.U,
        (ibuf(head_ptr + deq_idx)(1,0) =/= "b11".U) -> 1.U,
        ibuf_valid(head_ptr + deq_idx + 1.U) -> 2.U
      ))
    }
    head_ptr := head_ptr + deq_idx

    last_enq := false.B
  }.otherwise {
    for(i <- 0 until DecodeWidth) {
      io.out(i).bits.instr := 0.U
      io.out(i).bits.pc := 0.U
      io.out(i).bits.pnpc := 0.U
      io.out(i).bits.fetchOffset := 0.U
      io.out(i).bits.hist := 0.U(HistoryLength.W)
      io.out(i).bits.btbVictimWay := 0.U(log2Up(BtbWays).W)
      io.out(i).bits.btbPredCtr := 0.U(2.W)
      io.out(i).bits.btbHitWay := false.B
      io.out(i).bits.tageMeta := 0.U.asTypeOf(new TageMeta)
      io.out(i).bits.rasSp := 0.U(log2Up(RasSize))
      io.out(i).bits.rasTopCtr := 0.U(8.W)
      io.out(i).bits.isRVC := false.B
      io.out(i).valid := false.B
    }
  }

  // flush
  when(io.flush) {
    for(i <- 0 until IBufSize*2) {
      ibuf_valid(i) := false.B
    }
    head_ptr := 0.U
    tail_ptr := 0.U

    for(i <- 0 until DecodeWidth) {
      io.out(i).valid := false.B
    }
  }

  //Debug Info
  XSDebug(enqValid, "Enque:\n")
  for(i <- 0 until FetchWidth) {
    XSDebug(enqValid, p"${Binary(io.in.bits.instrs(i))}\n")
  }

  XSInfo(io.flush, "Flush signal received, clear buffer\n")
  XSDebug(deqValid, "Deque:\n")
  for(i <- 0 until DecodeWidth) {
    XSDebug(deqValid, p"${Binary(io.out(i).bits.instr)}  PC=${Hexadecimal(io.out(i).bits.pc)}  v=${io.out(i).valid}  r=${io.out(i).ready}\n")
  }
  XSDebug(enqValid, p"last_head_ptr=$head_ptr  last_tail_ptr=$tail_ptr\n")
//  XSInfo(full, "Queue is full\n")
}
=======
package xiangshan.frontend

import chisel3._
import chisel3.util._

import xiangshan._
import xiangshan.utils._

class Ibuffer extends XSModule {
  val io = IO(new Bundle() {
    val flush = Input(Bool())
    val in = Flipped(DecoupledIO(new FetchPacket))
    val out = Vec(DecodeWidth, DecoupledIO(new CtrlFlow))
  })

  // ignore
  for(i <- 0 until DecodeWidth) {
    io.out(i).bits.exceptionVec := DontCare
    io.out(i).bits.intrVec := DontCare
    io.out(i).bits.isBr := DontCare
  }

  //mask initial
  //  val mask = Wire(Vec(FetchWidth*2, false.B))
  //  (0 until 16).map(i => mask(i.U) := (io.in.bits.pc(4,1) <= i.U))

  // ibuf define
  val ibuf = Reg(Vec(IBufSize*2, UInt(16.W)))
  val ibuf_pc = Reg(Vec(IBufSize*2, UInt(VAddrBits.W)))
  val ibuf_valid = RegInit(VecInit(Seq.fill(IBufSize*2)(false.B)))
  val head_ptr = RegInit(0.U(log2Up(IBufSize*2).W))
  val tail_ptr = RegInit(0.U(log2Up(IBufSize*2).W))

  // true: Last operation is enqueue
  // false: Last operation is deq_ueue
  val last_enq = RegInit(false.B)
  val full = head_ptr === tail_ptr && last_enq
  val empty = head_ptr === tail_ptr && !last_enq
  val enqValid = !io.flush && io.in.valid && !full && !ibuf_valid(tail_ptr + (FetchWidth*2).U)
  val deqValid = !io.flush && !empty //&& io.out.map(_.ready).reduce(_||_)

  io.in.ready := enqValid

  // enque
  when(enqValid) {
    var enq_idx = 0.U(log2Up(FetchWidth*2+1).W)
    for(i <- 0 until FetchWidth*2) {
      when(io.in.bits.mask(i)) {
        ibuf(tail_ptr + enq_idx) := Mux(i.U(0), io.in.bits.instrs(i>>1)(31,16), io.in.bits.instrs(i>>1)(15,0))
        ibuf_pc(tail_ptr + enq_idx) := io.in.bits.pc + (enq_idx<<1).asUInt
        ibuf_valid(tail_ptr + enq_idx) := true.B
      }
      enq_idx = enq_idx + io.in.bits.mask(i)
    }

    tail_ptr := tail_ptr + enq_idx
    last_enq := true.B
  }

  // deque
  when(deqValid) {
    var deq_idx = 0.U(log2Up(DecodeWidth*2+1).W)
    for(i <- 0 until DecodeWidth) {
      when(io.out(i).ready && ibuf_valid(head_ptr + deq_idx)) {
        when(ibuf(head_ptr + deq_idx)(1,0) =/= "b11".U) {
          // is RVC
          io.out(i).bits.instr := Cat(0.U(16.W), ibuf(head_ptr + deq_idx))
          io.out(i).bits.pc := ibuf_pc(head_ptr + deq_idx)
          io.out(i).bits.isRVC := true.B
          io.out(i).valid := true.B
          ibuf_valid(head_ptr + deq_idx) := false.B
        }.elsewhen(ibuf_valid(head_ptr + deq_idx + 1.U)) {
          // isn't RVC
          io.out(i).bits.instr := Cat(ibuf(head_ptr + deq_idx+1.U), ibuf(head_ptr + deq_idx))
          io.out(i).bits.pc := ibuf_pc(head_ptr + deq_idx)
          io.out(i).bits.isRVC := false.B
          io.out(i).valid := true.B
          ibuf_valid(head_ptr + deq_idx) := false.B
          ibuf_valid(head_ptr + deq_idx+1.U) := false.B
        }.otherwise {
          // half inst keep in buffer
          io.out(i).bits.instr := 0.U(32.W)
          io.out(i).bits.pc := 0.U(VAddrBits.W)
          io.out(i).bits.isRVC := false.B
          io.out(i).valid := false.B
        }
      }.otherwise {
        io.out(i).bits.instr := Cat(ibuf(head_ptr + (i<<1).U + 1.U), ibuf(head_ptr + (i<<1).U))
        io.out(i).bits.pc := ibuf_pc(head_ptr + (i<<1).U)
        io.out(i).bits.isRVC := false.B
        io.out(i).valid := false.B
      }

      // When can't deque, deq_idx+0
      // when RVC deque, deq_idx+1
      // when not RVC deque, deq_idx+2
      // when only have half inst, keep it in buffer
      deq_idx = deq_idx + PriorityMux(Seq(
        !(io.out(i).ready && ibuf_valid(head_ptr + deq_idx)) -> 0.U,
        (ibuf(head_ptr + deq_idx)(1,0) =/= "b11".U) -> 1.U,
        ibuf_valid(head_ptr + deq_idx + 1.U) -> 2.U
      ))
    }
    head_ptr := head_ptr + deq_idx

    last_enq := false.B
  }.otherwise {
    for(i <- 0 until DecodeWidth) {
      io.out(i).bits.instr := 0.U
      io.out(i).bits.pc := 0.U
      io.out(i).bits.isRVC := false.B
      io.out(i).valid := false.B
    }
  }

  // flush
  when(io.flush) {
    for(i <- 0 until IBufSize*2) {
      ibuf_valid(i) := false.B
    }
    head_ptr := 0.U
    tail_ptr := 0.U

    for(i <- 0 until DecodeWidth) {
      io.out(i).valid := false.B
    }
  }

  //Debug Info
  XSDebug(enqValid, "Enque:\n")
  for(i <- 0 until FetchWidth) {
    XSDebug(enqValid, p"${Binary(io.in.bits.instrs(i))}\n")
  }

  XSInfo(io.flush, "Flush signal received, clear buffer\n")
  XSDebug(deqValid, "Deque:\n")
  for(i <- 0 until DecodeWidth) {
    XSDebug(deqValid, p"${Binary(io.out(i).bits.instr)}  PC=${Hexadecimal(io.out(i).bits.pc)}  v=${io.out(i).valid}  r=${io.out(i).ready}\n")
  }
  XSDebug(enqValid, p"last_head_ptr=$head_ptr  last_tail_ptr=$tail_ptr\n")
//  XSInfo(full, "Queue is full\n")
}
>>>>>>> 64accf0e
<|MERGE_RESOLUTION|>--- conflicted
+++ resolved
@@ -1,352 +1,205 @@
-<<<<<<< HEAD
-package xiangshan.frontend
-
-import chisel3._
-import chisel3.util._
-
-import xiangshan._
-import xiangshan.utils._
-
-class Ibuffer extends XSModule {
-  val io = IO(new Bundle() {
-    val flush = Input(Bool())
-    val in = Flipped(DecoupledIO(new FetchPacket))
-    val out = Vec(DecodeWidth, DecoupledIO(new CtrlFlow))
-  })
-
-  // ignore
-  for(i <- 0 until DecodeWidth) {
-    io.out(i).bits.exceptionVec := DontCare
-    io.out(i).bits.intrVec := DontCare
-    io.out(i).bits.isBr := DontCare
-  }
-
-  //mask initial
-  //  val mask = Wire(Vec(FetchWidth*2, false.B))
-  //  (0 until 16).map(i => mask(i.U) := (io.in.bits.pc(4,1) <= i.U))
-
-  // ibuf define
-  val ibuf = Reg(Vec(IBufSize*2, UInt(16.W)))
-  val ibuf_pc = Reg(Vec(IBufSize*2, UInt(VAddrBits.W)))
-  val ibuf_pnpc = Reg(Vec(IBufSize*2, UInt(VAddrBits.W)))
-  val ibuf_fetchOffset = Reg(Vec(IBufSize*2, UInt(log2Up(FetchWidth*4).W)))
-  val ibuf_hist = Reg(Vec(IBufSize*2, UInt(HistoryLength.W)))
-  val ibuf_btbVictimWay = Reg(Vec(IBufSize*2, UInt(log2Up(BtbWays).W)))
-  val ibuf_btbPredCtr = Reg(Vec(IBufSize*2, UInt(2.W)))
-  val ibuf_btbHitWay = Reg(Vec(IBufSize*2, Bool()))
-  val ibuf_tageMeta = Reg(Vec(IBufSize*2, (new TageMeta)))
-  val ibuf_rasSp = Reg(Vec(IBufSize*2, UInt(log2Up(RasSize).W)))
-  val ibuf_rasTopCtr = Reg(Vec(IBufSize*2, UInt(8.W)))
-  val ibuf_valid = RegInit(VecInit(Seq.fill(IBufSize*2)(false.B)))
-  val head_ptr = RegInit(0.U(log2Up(IBufSize*2).W))
-  val tail_ptr = RegInit(0.U(log2Up(IBufSize*2).W))
-
-  // true: Last operation is enqueue
-  // false: Last operation is deq_ueue
-  val last_enq = RegInit(false.B)
-  val full = head_ptr === tail_ptr && last_enq
-  val empty = head_ptr === tail_ptr && !last_enq
-  val enqValid = !io.flush && io.in.valid && !full && !ibuf_valid(tail_ptr + (FetchWidth*2).U)
-  val deqValid = !io.flush && !empty //&& io.out.map(_.ready).reduce(_||_)
-
-  //TODO: fix me!!!!
-  //io.in.ready := enqValid
-  io.in.ready := !full
-
-  // enque
-  when(enqValid) {
-    var enq_idx = 0.U(log2Up(FetchWidth*2+1).W)
-    for(i <- 0 until FetchWidth*2) {
-      when(io.in.bits.mask(i)) {
-        ibuf(tail_ptr + enq_idx) := Mux(i.U(0), io.in.bits.instrs(i>>1)(31,16), io.in.bits.instrs(i>>1)(15,0))
-        ibuf_pc(tail_ptr + enq_idx) := io.in.bits.pc + (enq_idx<<1).asUInt
-        ibuf_pnpc(tail_ptr + enq_idx) := io.in.bits.pnpc(i>>1)
-        ibuf_fetchOffset(tail_ptr + enq_idx) := (enq_idx << 1).asUInt
-        ibuf_hist(tail_ptr + enq_idx) := io.in.bits.hist(i>>1)
-        ibuf_btbVictimWay(tail_ptr + enq_idx) := io.in.bits.btbVictimWay
-        ibuf_btbPredCtr(tail_ptr + enq_idx) := io.in.bits.predCtr(i>>1)
-        ibuf_btbHitWay(tail_ptr + enq_idx) := io.in.bits.btbHitWay
-        ibuf_tageMeta(tail_ptr + enq_idx) := io.in.bits.tageMeta(i>>1)
-        ibuf_rasSp(tail_ptr + enq_idx) := io.in.bits.rasSp
-        ibuf_rasTopCtr(tail_ptr + enq_idx) := io.in.bits.rasTopCtr
-        ibuf_valid(tail_ptr + enq_idx) := true.B
-      }
-      enq_idx = enq_idx + io.in.bits.mask(i)
-    }
-
-    tail_ptr := tail_ptr + enq_idx
-    last_enq := true.B
-  }
-
-  // deque
-  when(deqValid) {
-    var deq_idx = 0.U(log2Up(DecodeWidth*2+1).W)
-    for(i <- 0 until DecodeWidth) {
-      when(io.out(i).ready && ibuf_valid(head_ptr + deq_idx)) {
-        when(ibuf(head_ptr + deq_idx)(1,0) =/= "b11".U) {
-          // is RVC
-          io.out(i).bits.instr := Cat(0.U(16.W), ibuf(head_ptr + deq_idx))
-          io.out(i).bits.pc := ibuf_pc(head_ptr + deq_idx)
-          io.out(i).bits.pnpc := ibuf_pnpc(head_ptr + deq_idx)
-          io.out(i).bits.fetchOffset := ibuf_fetchOffset(head_ptr + deq_idx)
-          io.out(i).bits.hist := ibuf_hist(head_ptr + deq_idx)
-          io.out(i).bits.btbVictimWay := ibuf_btbVictimWay(head_ptr + deq_idx)
-          io.out(i).bits.btbPredCtr := ibuf_btbPredCtr(head_ptr + deq_idx)
-          io.out(i).bits.btbHitWay := ibuf_btbHitWay(head_ptr + deq_idx)
-          io.out(i).bits.tageMeta := ibuf_tageMeta(head_ptr + deq_idx)
-          io.out(i).bits.rasSp := ibuf_rasSp(head_ptr + deq_idx)
-          io.out(i).bits.rasTopCtr := ibuf_rasTopCtr(head_ptr + deq_idx)
-          io.out(i).bits.isRVC := true.B
-          io.out(i).valid := true.B
-          ibuf_valid(head_ptr + deq_idx) := false.B
-        }.elsewhen(ibuf_valid(head_ptr + deq_idx + 1.U)) {
-          // isn't RVC
-          io.out(i).bits.instr := Cat(ibuf(head_ptr + deq_idx+1.U), ibuf(head_ptr + deq_idx))
-          io.out(i).bits.pc := ibuf_pc(head_ptr + deq_idx)
-          io.out(i).bits.pnpc := ibuf_pnpc(head_ptr + deq_idx)
-          io.out(i).bits.fetchOffset := ibuf_fetchOffset(head_ptr + deq_idx)
-          io.out(i).bits.hist := ibuf_hist(head_ptr + deq_idx)
-          io.out(i).bits.btbVictimWay := ibuf_btbVictimWay(head_ptr + deq_idx)
-          io.out(i).bits.btbPredCtr := ibuf_btbPredCtr(head_ptr + deq_idx)
-          io.out(i).bits.btbHitWay := ibuf_btbHitWay(head_ptr + deq_idx)
-          io.out(i).bits.tageMeta := ibuf_tageMeta(head_ptr + deq_idx)
-          io.out(i).bits.rasSp := ibuf_rasSp(head_ptr + deq_idx)
-          io.out(i).bits.rasTopCtr := ibuf_rasTopCtr(head_ptr + deq_idx)
-          io.out(i).bits.isRVC := false.B
-          io.out(i).valid := true.B
-          ibuf_valid(head_ptr + deq_idx) := false.B
-          ibuf_valid(head_ptr + deq_idx+1.U) := false.B
-        }.otherwise {
-          // half inst keep in buffer
-          io.out(i).bits.instr := 0.U(32.W)
-          io.out(i).bits.pc := 0.U(VAddrBits.W)
-          io.out(i).bits.pnpc := 0.U(VAddrBits.W)
-          io.out(i).bits.fetchOffset := 0.U(log2Up(FetchWidth*4).W)
-          io.out(i).bits.hist := 0.U(HistoryLength.W)
-          io.out(i).bits.btbVictimWay := 0.U(log2Up(BtbWays).W)
-          io.out(i).bits.btbPredCtr := 0.U(2.W)
-          io.out(i).bits.btbHitWay := false.B
-          io.out(i).bits.tageMeta := 0.U.asTypeOf(new TageMeta)
-          io.out(i).bits.rasSp := 0.U(log2Up(RasSize))
-          io.out(i).bits.rasTopCtr := 0.U(8.W)
-          io.out(i).bits.isRVC := false.B
-          io.out(i).valid := false.B
-        }
-      }.otherwise {
-        io.out(i).bits.instr := Cat(ibuf(head_ptr + (i<<1).U + 1.U), ibuf(head_ptr + (i<<1).U))
-        io.out(i).bits.pc := ibuf_pc(head_ptr + (i<<1).U)
-        io.out(i).bits.pnpc := ibuf_pnpc(head_ptr + (i<<1).U)
-        io.out(i).bits.fetchOffset := ibuf_fetchOffset(head_ptr + (i<<1).U)
-        io.out(i).bits.hist := ibuf_hist(head_ptr + (i<<1).U)
-        io.out(i).bits.btbVictimWay := ibuf_btbVictimWay(head_ptr + (i<<1).U)
-        io.out(i).bits.btbPredCtr := ibuf_btbPredCtr(head_ptr + (i<<1).U)
-        io.out(i).bits.btbHitWay := ibuf_btbHitWay(head_ptr + (i<<1).U)
-        io.out(i).bits.tageMeta := ibuf_tageMeta(head_ptr + (i<<1).U)
-        io.out(i).bits.rasSp := ibuf_rasSp(head_ptr + (i<<1).U)
-        io.out(i).bits.rasTopCtr := ibuf_rasTopCtr(head_ptr + (i<<1).U)
-        io.out(i).bits.isRVC := false.B
-        io.out(i).valid := false.B
-      }
-
-      // When can't deque, deq_idx+0
-      // when RVC deque, deq_idx+1
-      // when not RVC deque, deq_idx+2
-      // when only have half inst, keep it in buffer
-      deq_idx = deq_idx + PriorityMux(Seq(
-        !(io.out(i).ready && ibuf_valid(head_ptr + deq_idx)) -> 0.U,
-        (ibuf(head_ptr + deq_idx)(1,0) =/= "b11".U) -> 1.U,
-        ibuf_valid(head_ptr + deq_idx + 1.U) -> 2.U
-      ))
-    }
-    head_ptr := head_ptr + deq_idx
-
-    last_enq := false.B
-  }.otherwise {
-    for(i <- 0 until DecodeWidth) {
-      io.out(i).bits.instr := 0.U
-      io.out(i).bits.pc := 0.U
-      io.out(i).bits.pnpc := 0.U
-      io.out(i).bits.fetchOffset := 0.U
-      io.out(i).bits.hist := 0.U(HistoryLength.W)
-      io.out(i).bits.btbVictimWay := 0.U(log2Up(BtbWays).W)
-      io.out(i).bits.btbPredCtr := 0.U(2.W)
-      io.out(i).bits.btbHitWay := false.B
-      io.out(i).bits.tageMeta := 0.U.asTypeOf(new TageMeta)
-      io.out(i).bits.rasSp := 0.U(log2Up(RasSize))
-      io.out(i).bits.rasTopCtr := 0.U(8.W)
-      io.out(i).bits.isRVC := false.B
-      io.out(i).valid := false.B
-    }
-  }
-
-  // flush
-  when(io.flush) {
-    for(i <- 0 until IBufSize*2) {
-      ibuf_valid(i) := false.B
-    }
-    head_ptr := 0.U
-    tail_ptr := 0.U
-
-    for(i <- 0 until DecodeWidth) {
-      io.out(i).valid := false.B
-    }
-  }
-
-  //Debug Info
-  XSDebug(enqValid, "Enque:\n")
-  for(i <- 0 until FetchWidth) {
-    XSDebug(enqValid, p"${Binary(io.in.bits.instrs(i))}\n")
-  }
-
-  XSInfo(io.flush, "Flush signal received, clear buffer\n")
-  XSDebug(deqValid, "Deque:\n")
-  for(i <- 0 until DecodeWidth) {
-    XSDebug(deqValid, p"${Binary(io.out(i).bits.instr)}  PC=${Hexadecimal(io.out(i).bits.pc)}  v=${io.out(i).valid}  r=${io.out(i).ready}\n")
-  }
-  XSDebug(enqValid, p"last_head_ptr=$head_ptr  last_tail_ptr=$tail_ptr\n")
-//  XSInfo(full, "Queue is full\n")
-}
-=======
-package xiangshan.frontend
-
-import chisel3._
-import chisel3.util._
-
-import xiangshan._
-import xiangshan.utils._
-
-class Ibuffer extends XSModule {
-  val io = IO(new Bundle() {
-    val flush = Input(Bool())
-    val in = Flipped(DecoupledIO(new FetchPacket))
-    val out = Vec(DecodeWidth, DecoupledIO(new CtrlFlow))
-  })
-
-  // ignore
-  for(i <- 0 until DecodeWidth) {
-    io.out(i).bits.exceptionVec := DontCare
-    io.out(i).bits.intrVec := DontCare
-    io.out(i).bits.isBr := DontCare
-  }
-
-  //mask initial
-  //  val mask = Wire(Vec(FetchWidth*2, false.B))
-  //  (0 until 16).map(i => mask(i.U) := (io.in.bits.pc(4,1) <= i.U))
-
-  // ibuf define
-  val ibuf = Reg(Vec(IBufSize*2, UInt(16.W)))
-  val ibuf_pc = Reg(Vec(IBufSize*2, UInt(VAddrBits.W)))
-  val ibuf_valid = RegInit(VecInit(Seq.fill(IBufSize*2)(false.B)))
-  val head_ptr = RegInit(0.U(log2Up(IBufSize*2).W))
-  val tail_ptr = RegInit(0.U(log2Up(IBufSize*2).W))
-
-  // true: Last operation is enqueue
-  // false: Last operation is deq_ueue
-  val last_enq = RegInit(false.B)
-  val full = head_ptr === tail_ptr && last_enq
-  val empty = head_ptr === tail_ptr && !last_enq
-  val enqValid = !io.flush && io.in.valid && !full && !ibuf_valid(tail_ptr + (FetchWidth*2).U)
-  val deqValid = !io.flush && !empty //&& io.out.map(_.ready).reduce(_||_)
-
-  io.in.ready := enqValid
-
-  // enque
-  when(enqValid) {
-    var enq_idx = 0.U(log2Up(FetchWidth*2+1).W)
-    for(i <- 0 until FetchWidth*2) {
-      when(io.in.bits.mask(i)) {
-        ibuf(tail_ptr + enq_idx) := Mux(i.U(0), io.in.bits.instrs(i>>1)(31,16), io.in.bits.instrs(i>>1)(15,0))
-        ibuf_pc(tail_ptr + enq_idx) := io.in.bits.pc + (enq_idx<<1).asUInt
-        ibuf_valid(tail_ptr + enq_idx) := true.B
-      }
-      enq_idx = enq_idx + io.in.bits.mask(i)
-    }
-
-    tail_ptr := tail_ptr + enq_idx
-    last_enq := true.B
-  }
-
-  // deque
-  when(deqValid) {
-    var deq_idx = 0.U(log2Up(DecodeWidth*2+1).W)
-    for(i <- 0 until DecodeWidth) {
-      when(io.out(i).ready && ibuf_valid(head_ptr + deq_idx)) {
-        when(ibuf(head_ptr + deq_idx)(1,0) =/= "b11".U) {
-          // is RVC
-          io.out(i).bits.instr := Cat(0.U(16.W), ibuf(head_ptr + deq_idx))
-          io.out(i).bits.pc := ibuf_pc(head_ptr + deq_idx)
-          io.out(i).bits.isRVC := true.B
-          io.out(i).valid := true.B
-          ibuf_valid(head_ptr + deq_idx) := false.B
-        }.elsewhen(ibuf_valid(head_ptr + deq_idx + 1.U)) {
-          // isn't RVC
-          io.out(i).bits.instr := Cat(ibuf(head_ptr + deq_idx+1.U), ibuf(head_ptr + deq_idx))
-          io.out(i).bits.pc := ibuf_pc(head_ptr + deq_idx)
-          io.out(i).bits.isRVC := false.B
-          io.out(i).valid := true.B
-          ibuf_valid(head_ptr + deq_idx) := false.B
-          ibuf_valid(head_ptr + deq_idx+1.U) := false.B
-        }.otherwise {
-          // half inst keep in buffer
-          io.out(i).bits.instr := 0.U(32.W)
-          io.out(i).bits.pc := 0.U(VAddrBits.W)
-          io.out(i).bits.isRVC := false.B
-          io.out(i).valid := false.B
-        }
-      }.otherwise {
-        io.out(i).bits.instr := Cat(ibuf(head_ptr + (i<<1).U + 1.U), ibuf(head_ptr + (i<<1).U))
-        io.out(i).bits.pc := ibuf_pc(head_ptr + (i<<1).U)
-        io.out(i).bits.isRVC := false.B
-        io.out(i).valid := false.B
-      }
-
-      // When can't deque, deq_idx+0
-      // when RVC deque, deq_idx+1
-      // when not RVC deque, deq_idx+2
-      // when only have half inst, keep it in buffer
-      deq_idx = deq_idx + PriorityMux(Seq(
-        !(io.out(i).ready && ibuf_valid(head_ptr + deq_idx)) -> 0.U,
-        (ibuf(head_ptr + deq_idx)(1,0) =/= "b11".U) -> 1.U,
-        ibuf_valid(head_ptr + deq_idx + 1.U) -> 2.U
-      ))
-    }
-    head_ptr := head_ptr + deq_idx
-
-    last_enq := false.B
-  }.otherwise {
-    for(i <- 0 until DecodeWidth) {
-      io.out(i).bits.instr := 0.U
-      io.out(i).bits.pc := 0.U
-      io.out(i).bits.isRVC := false.B
-      io.out(i).valid := false.B
-    }
-  }
-
-  // flush
-  when(io.flush) {
-    for(i <- 0 until IBufSize*2) {
-      ibuf_valid(i) := false.B
-    }
-    head_ptr := 0.U
-    tail_ptr := 0.U
-
-    for(i <- 0 until DecodeWidth) {
-      io.out(i).valid := false.B
-    }
-  }
-
-  //Debug Info
-  XSDebug(enqValid, "Enque:\n")
-  for(i <- 0 until FetchWidth) {
-    XSDebug(enqValid, p"${Binary(io.in.bits.instrs(i))}\n")
-  }
-
-  XSInfo(io.flush, "Flush signal received, clear buffer\n")
-  XSDebug(deqValid, "Deque:\n")
-  for(i <- 0 until DecodeWidth) {
-    XSDebug(deqValid, p"${Binary(io.out(i).bits.instr)}  PC=${Hexadecimal(io.out(i).bits.pc)}  v=${io.out(i).valid}  r=${io.out(i).ready}\n")
-  }
-  XSDebug(enqValid, p"last_head_ptr=$head_ptr  last_tail_ptr=$tail_ptr\n")
-//  XSInfo(full, "Queue is full\n")
-}
->>>>>>> 64accf0e
+package xiangshan.frontend
+
+import chisel3._
+import chisel3.util._
+
+import xiangshan._
+import xiangshan.utils._
+
+class Ibuffer extends XSModule {
+  val io = IO(new Bundle() {
+    val flush = Input(Bool())
+    val in = Flipped(DecoupledIO(new FetchPacket))
+    val out = Vec(DecodeWidth, DecoupledIO(new CtrlFlow))
+  })
+
+  // ignore
+  for(i <- 0 until DecodeWidth) {
+    io.out(i).bits.exceptionVec := DontCare
+    io.out(i).bits.intrVec := DontCare
+    io.out(i).bits.isBr := DontCare
+  }
+
+  //mask initial
+  //  val mask = Wire(Vec(FetchWidth*2, false.B))
+  //  (0 until 16).map(i => mask(i.U) := (io.in.bits.pc(4,1) <= i.U))
+
+  // ibuf define
+  val ibuf = Reg(Vec(IBufSize*2, UInt(16.W)))
+  val ibuf_pc = Reg(Vec(IBufSize*2, UInt(VAddrBits.W)))
+  val ibuf_pnpc = Reg(Vec(IBufSize*2, UInt(VAddrBits.W)))
+  val ibuf_fetchOffset = Reg(Vec(IBufSize*2, UInt(log2Up(FetchWidth*4).W)))
+  val ibuf_hist = Reg(Vec(IBufSize*2, UInt(HistoryLength.W)))
+  val ibuf_btbVictimWay = Reg(Vec(IBufSize*2, UInt(log2Up(BtbWays).W)))
+  val ibuf_btbPredCtr = Reg(Vec(IBufSize*2, UInt(2.W)))
+  val ibuf_btbHitWay = Reg(Vec(IBufSize*2, Bool()))
+  val ibuf_tageMeta = Reg(Vec(IBufSize*2, (new TageMeta)))
+  val ibuf_rasSp = Reg(Vec(IBufSize*2, UInt(log2Up(RasSize).W)))
+  val ibuf_rasTopCtr = Reg(Vec(IBufSize*2, UInt(8.W)))
+  val ibuf_valid = RegInit(VecInit(Seq.fill(IBufSize*2)(false.B)))
+  val head_ptr = RegInit(0.U(log2Up(IBufSize*2).W))
+  val tail_ptr = RegInit(0.U(log2Up(IBufSize*2).W))
+
+  // true: Last operation is enqueue
+  // false: Last operation is deq_ueue
+  val last_enq = RegInit(false.B)
+  val full = head_ptr === tail_ptr && last_enq
+  val empty = head_ptr === tail_ptr && !last_enq
+  val enqValid = !io.flush && io.in.valid && !full && !ibuf_valid(tail_ptr + (FetchWidth*2).U)
+  val deqValid = !io.flush && !empty //&& io.out.map(_.ready).reduce(_||_)
+
+  io.in.ready := enqValid
+
+  // enque
+  when(enqValid) {
+    var enq_idx = 0.U(log2Up(FetchWidth*2+1).W)
+    for(i <- 0 until FetchWidth*2) {
+      when(io.in.bits.mask(i)) {
+        ibuf(tail_ptr + enq_idx) := Mux(i.U(0), io.in.bits.instrs(i>>1)(31,16), io.in.bits.instrs(i>>1)(15,0))
+        ibuf_pc(tail_ptr + enq_idx) := io.in.bits.pc + (enq_idx<<1).asUInt
+        ibuf_pnpc(tail_ptr + enq_idx) := io.in.bits.pnpc(i>>1)
+        ibuf_fetchOffset(tail_ptr + enq_idx) := (enq_idx << 1).asUInt
+        ibuf_hist(tail_ptr + enq_idx) := io.in.bits.hist(i>>1)
+        ibuf_btbVictimWay(tail_ptr + enq_idx) := io.in.bits.btbVictimWay
+        ibuf_btbPredCtr(tail_ptr + enq_idx) := io.in.bits.predCtr(i>>1)
+        ibuf_btbHitWay(tail_ptr + enq_idx) := io.in.bits.btbHitWay
+        ibuf_tageMeta(tail_ptr + enq_idx) := io.in.bits.tageMeta(i>>1)
+        ibuf_rasSp(tail_ptr + enq_idx) := io.in.bits.rasSp
+        ibuf_rasTopCtr(tail_ptr + enq_idx) := io.in.bits.rasTopCtr
+        ibuf_valid(tail_ptr + enq_idx) := true.B
+      }
+      enq_idx = enq_idx + io.in.bits.mask(i)
+    }
+
+    tail_ptr := tail_ptr + enq_idx
+    last_enq := true.B
+  }
+
+  // deque
+  when(deqValid) {
+    var deq_idx = 0.U(log2Up(DecodeWidth*2+1).W)
+    for(i <- 0 until DecodeWidth) {
+      when(io.out(i).ready && ibuf_valid(head_ptr + deq_idx)) {
+        when(ibuf(head_ptr + deq_idx)(1,0) =/= "b11".U) {
+          // is RVC
+          io.out(i).bits.instr := Cat(0.U(16.W), ibuf(head_ptr + deq_idx))
+          io.out(i).bits.pc := ibuf_pc(head_ptr + deq_idx)
+          io.out(i).bits.pnpc := ibuf_pnpc(head_ptr + deq_idx)
+          io.out(i).bits.fetchOffset := ibuf_fetchOffset(head_ptr + deq_idx)
+          io.out(i).bits.hist := ibuf_hist(head_ptr + deq_idx)
+          io.out(i).bits.btbVictimWay := ibuf_btbVictimWay(head_ptr + deq_idx)
+          io.out(i).bits.btbPredCtr := ibuf_btbPredCtr(head_ptr + deq_idx)
+          io.out(i).bits.btbHitWay := ibuf_btbHitWay(head_ptr + deq_idx)
+          io.out(i).bits.tageMeta := ibuf_tageMeta(head_ptr + deq_idx)
+          io.out(i).bits.rasSp := ibuf_rasSp(head_ptr + deq_idx)
+          io.out(i).bits.rasTopCtr := ibuf_rasTopCtr(head_ptr + deq_idx)
+          io.out(i).bits.isRVC := true.B
+          io.out(i).valid := true.B
+          ibuf_valid(head_ptr + deq_idx) := false.B
+        }.elsewhen(ibuf_valid(head_ptr + deq_idx + 1.U)) {
+          // isn't RVC
+          io.out(i).bits.instr := Cat(ibuf(head_ptr + deq_idx+1.U), ibuf(head_ptr + deq_idx))
+          io.out(i).bits.pc := ibuf_pc(head_ptr + deq_idx)
+          io.out(i).bits.pnpc := ibuf_pnpc(head_ptr + deq_idx)
+          io.out(i).bits.fetchOffset := ibuf_fetchOffset(head_ptr + deq_idx)
+          io.out(i).bits.hist := ibuf_hist(head_ptr + deq_idx)
+          io.out(i).bits.btbVictimWay := ibuf_btbVictimWay(head_ptr + deq_idx)
+          io.out(i).bits.btbPredCtr := ibuf_btbPredCtr(head_ptr + deq_idx)
+          io.out(i).bits.btbHitWay := ibuf_btbHitWay(head_ptr + deq_idx)
+          io.out(i).bits.tageMeta := ibuf_tageMeta(head_ptr + deq_idx)
+          io.out(i).bits.rasSp := ibuf_rasSp(head_ptr + deq_idx)
+          io.out(i).bits.rasTopCtr := ibuf_rasTopCtr(head_ptr + deq_idx)
+          io.out(i).bits.isRVC := false.B
+          io.out(i).valid := true.B
+          ibuf_valid(head_ptr + deq_idx) := false.B
+          ibuf_valid(head_ptr + deq_idx+1.U) := false.B
+        }.otherwise {
+          // half inst keep in buffer
+          io.out(i).bits.instr := 0.U(32.W)
+          io.out(i).bits.pc := 0.U(VAddrBits.W)
+          io.out(i).bits.pnpc := 0.U(VAddrBits.W)
+          io.out(i).bits.fetchOffset := 0.U(log2Up(FetchWidth*4).W)
+          io.out(i).bits.hist := 0.U(HistoryLength.W)
+          io.out(i).bits.btbVictimWay := 0.U(log2Up(BtbWays).W)
+          io.out(i).bits.btbPredCtr := 0.U(2.W)
+          io.out(i).bits.btbHitWay := false.B
+          io.out(i).bits.tageMeta := 0.U.asTypeOf(new TageMeta)
+          io.out(i).bits.rasSp := 0.U(log2Up(RasSize))
+          io.out(i).bits.rasTopCtr := 0.U(8.W)
+          io.out(i).bits.isRVC := false.B
+          io.out(i).valid := false.B
+        }
+      }.otherwise {
+        io.out(i).bits.instr := Cat(ibuf(head_ptr + (i<<1).U + 1.U), ibuf(head_ptr + (i<<1).U))
+        io.out(i).bits.pc := ibuf_pc(head_ptr + (i<<1).U)
+        io.out(i).bits.pnpc := ibuf_pnpc(head_ptr + (i<<1).U)
+        io.out(i).bits.fetchOffset := ibuf_fetchOffset(head_ptr + (i<<1).U)
+        io.out(i).bits.hist := ibuf_hist(head_ptr + (i<<1).U)
+        io.out(i).bits.btbVictimWay := ibuf_btbVictimWay(head_ptr + (i<<1).U)
+        io.out(i).bits.btbPredCtr := ibuf_btbPredCtr(head_ptr + (i<<1).U)
+        io.out(i).bits.btbHitWay := ibuf_btbHitWay(head_ptr + (i<<1).U)
+        io.out(i).bits.tageMeta := ibuf_tageMeta(head_ptr + (i<<1).U)
+        io.out(i).bits.rasSp := ibuf_rasSp(head_ptr + (i<<1).U)
+        io.out(i).bits.rasTopCtr := ibuf_rasTopCtr(head_ptr + (i<<1).U)
+        io.out(i).bits.isRVC := false.B
+        io.out(i).valid := false.B
+      }
+
+      // When can't deque, deq_idx+0
+      // when RVC deque, deq_idx+1
+      // when not RVC deque, deq_idx+2
+      // when only have half inst, keep it in buffer
+      deq_idx = deq_idx + PriorityMux(Seq(
+        !(io.out(i).ready && ibuf_valid(head_ptr + deq_idx)) -> 0.U,
+        (ibuf(head_ptr + deq_idx)(1,0) =/= "b11".U) -> 1.U,
+        ibuf_valid(head_ptr + deq_idx + 1.U) -> 2.U
+      ))
+    }
+    head_ptr := head_ptr + deq_idx
+
+    last_enq := false.B
+  }.otherwise {
+    for(i <- 0 until DecodeWidth) {
+      io.out(i).bits.instr := 0.U
+      io.out(i).bits.pc := 0.U
+      io.out(i).bits.pnpc := 0.U
+      io.out(i).bits.fetchOffset := 0.U
+      io.out(i).bits.hist := 0.U(HistoryLength.W)
+      io.out(i).bits.btbVictimWay := 0.U(log2Up(BtbWays).W)
+      io.out(i).bits.btbPredCtr := 0.U(2.W)
+      io.out(i).bits.btbHitWay := false.B
+      io.out(i).bits.tageMeta := 0.U.asTypeOf(new TageMeta)
+      io.out(i).bits.rasSp := 0.U(log2Up(RasSize))
+      io.out(i).bits.rasTopCtr := 0.U(8.W)
+      io.out(i).bits.isRVC := false.B
+      io.out(i).valid := false.B
+    }
+  }
+
+  // flush
+  when(io.flush) {
+    for(i <- 0 until IBufSize*2) {
+      ibuf_valid(i) := false.B
+    }
+    head_ptr := 0.U
+    tail_ptr := 0.U
+
+    for(i <- 0 until DecodeWidth) {
+      io.out(i).valid := false.B
+    }
+  }
+
+  //Debug Info
+  XSDebug(enqValid, "Enque:\n")
+  for(i <- 0 until FetchWidth) {
+    XSDebug(enqValid, p"${Binary(io.in.bits.instrs(i))}\n")
+  }
+
+  XSInfo(io.flush, "Flush signal received, clear buffer\n")
+  XSDebug(deqValid, "Deque:\n")
+  for(i <- 0 until DecodeWidth) {
+    XSDebug(deqValid, p"${Binary(io.out(i).bits.instr)}  PC=${Hexadecimal(io.out(i).bits.pc)}  v=${io.out(i).valid}  r=${io.out(i).ready}\n")
+  }
+  XSDebug(enqValid, p"last_head_ptr=$head_ptr  last_tail_ptr=$tail_ptr\n")
+//  XSInfo(full, "Queue is full\n")
+}