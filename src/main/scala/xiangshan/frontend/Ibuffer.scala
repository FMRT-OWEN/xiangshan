package xiangshan.frontend

import chisel3._
import chisel3.util._

import xiangshan._
import xiangshan.utils._

class Ibuffer extends XSModule {
  val io = IO(new Bundle() {
    val flush = Input(Bool())
    val in = Flipped(DecoupledIO(new FetchPacket))
    val out = Vec(DecodeWidth, DecoupledIO(new CtrlFlow))
  })

  when(io.in.valid) {
    XSDebug("cache data\n")
    for (i <- 0 until FetchWidth) {
      XSDebug("%b\n", io.in.bits.instrs(i))
    }
  }

  // ignore
  for(i <- 0 until DecodeWidth) {
    io.out(i).bits.exceptionVec := DontCare
    io.out(i).bits.intrVec := DontCare
    io.out(i).bits.isBr := DontCare
  }

  //mask initial
//  val mask = Wire(Vec(FetchWidth*2, false.B))
//  (0 until 16).map(i => mask(i.U) := (io.in.bits.pc(4,1) <= i.U))

  // ibuf define
  val ibuf = RegInit(VecInit(Seq.fill(IBufSize*2)(0.U(16.W))))
  val ibuf_pc = RegInit(VecInit(Seq.fill(IBufSize*2)(0.U(VAddrBits.W))))
  val ibuf_valid = RegInit(VecInit(Seq.fill(IBufSize*2)(false.B)))
  val head_ptr = RegInit(0.U(log2Up(IBufSize*2).W))
  val tail_ptr = RegInit(0.U(log2Up(IBufSize*2).W))

  // true: Last operation is enqueue
  // false: Last operation is deq_ueue
  val last_enq = RegInit(false.B)
  val full = head_ptr === tail_ptr && last_enq
  val empty = head_ptr === tail_ptr && !last_enq
  val enqValid = !io.flush && io.in.valid && !full && !ibuf_valid(tail_ptr + (FetchWidth*2).U)
  val deqValid = !io.flush && !empty //&& io.out.map(_.ready).reduce(_||_)

  XSWarn(empty, "Ibuffer is empty\n")
  XSWarn(full, "Ibuffer is full\n")
  io.in.ready := enqValid

  // enque
  when(enqValid) {
    XSInfo("Enque start\n")

    var enq_idx = 0.U(log2Up(FetchWidth*2+1).W)
    for(i <- 0 until FetchWidth*2) {
      when(io.in.bits.mask(i)) {
        ibuf(tail_ptr + enq_idx) := Mux(i.U(0), io.in.bits.instrs(i>>1)(31,16), io.in.bits.instrs(i>>1)(15,0))
        ibuf_pc(tail_ptr + enq_idx) := io.in.bits.pc + enq_idx<<1
        ibuf_valid(tail_ptr + enq_idx) := true.B

        XSDebug("Enque: %b\n", Mux(i.U(0), io.in.bits.instrs(i>>1)(31,16), io.in.bits.instrs(i>>1)(15,0)))
      }
      enq_idx = enq_idx + io.in.bits.mask(i)
    }

    tail_ptr := tail_ptr + enq_idx
    last_enq := true.B

    XSInfo("Enque finished, tail_ptr=%d\n", tail_ptr + enq_idx)
  }

  // deque
  when(deqValid) {
    XSInfo("Deque start\n")

    var deq_idx = 0.U(log2Up(DecodeWidth*2+1).W)
    for(i <- 0 until DecodeWidth) {
      when(io.out(i).ready && ibuf_valid(head_ptr + deq_idx)) {
        when(ibuf(head_ptr + deq_idx)(1,0) =/= "b11".U) {
          // is RVC
          io.out(i).bits.instr := Cat(0.U(16.W), ibuf(head_ptr + deq_idx))
          io.out(i).bits.pc := ibuf_pc(head_ptr + deq_idx)
<<<<<<< HEAD
          XSDebug("%b[RVC]    PC=%d\n", Cat(0.U(16.W), ibuf(head_ptr + deq_idx)), ibuf_pc(head_ptr + deq_idx))
=======
          XSDebug("%b[RVC] PC=%d\n", Cat(0.U(16.W), ibuf(head_ptr + deq_idx)), ibuf_pc(head_ptr + deq_idx))
>>>>>>> 4e2453fb

          io.out(i).bits.isRVC := true.B
          io.out(i).valid := true.B
          ibuf_valid(head_ptr + deq_idx) := false.B
        }.elsewhen(ibuf_valid(head_ptr + deq_idx + 1.U)) {
          // isn't RVC
          io.out(i).bits.instr := Cat(ibuf(head_ptr + deq_idx+1.U), ibuf(head_ptr + deq_idx))
          io.out(i).bits.pc := ibuf_pc(head_ptr + deq_idx)
<<<<<<< HEAD
          XSDebug("%b[NORVC]  PC=%d\n", Cat(ibuf(head_ptr + deq_idx+1.U), ibuf(head_ptr + deq_idx)), ibuf_pc(head_ptr + deq_idx))
=======
          XSDebug("%b[NORVC] PC=%d\n", Cat(ibuf(head_ptr + deq_idx+1.U), ibuf(head_ptr + deq_idx)), ibuf_pc(head_ptr + deq_idx))
>>>>>>> 4e2453fb

          io.out(i).bits.isRVC := false.B
          io.out(i).valid := true.B
          ibuf_valid(head_ptr + deq_idx) := false.B
          ibuf_valid(head_ptr + deq_idx+1.U) := false.B
        }.otherwise {
          // half inst keep in buffer
          io.out(i).bits.instr := 0.U(32.W)
          XSWarn("This is half inst\n")

          io.out(i).bits.pc := 0.U(VAddrBits.W)
          io.out(i).bits.isRVC := false.B
          io.out(i).valid := false.B
        }
      }.otherwise {
        XSWarn("This output is not ready, or buffer is empty\n")

        io.out(i).bits.instr := 0.U
        io.out(i).bits.pc := 0.U
        io.out(i).bits.isRVC := false.B
        io.out(i).valid := false.B
      }

      // When can't deque, deq_idx+0
      // when RVC deque, deq_idx+1
      // when not RVC deque, deq_idx+2
      // when only have half inst, keep it in buffer
      //deq_idx = deq_idx +
      //          (io.out(i).ready && ibuf_valid(head_ptr + deq_idx) && ibuf(head_ptr + deq_idx)(1,0) =/= "b11".U) +
      //          (io.out(i).ready && ibuf_valid(head_ptr + deq_idx) && !(ibuf(head_ptr + deq_idx)(1,0) =/= "b11".U) && ibuf_valid(head_ptr + deq_idx + 1.U)) +
      //          (io.out(i).ready && ibuf_valid(head_ptr + deq_idx) && !(ibuf(head_ptr + deq_idx)(1,0) =/= "b11".U) && ibuf_valid(head_ptr + deq_idx + 1.U))

      deq_idx = deq_idx + PriorityMux(Seq(
        !(io.out(i).ready && ibuf_valid(head_ptr + deq_idx)) -> 0.U,
        (ibuf(head_ptr + deq_idx)(1,0) =/= "b11".U) -> 1.U,
        ibuf_valid(head_ptr + deq_idx + 1.U) -> 2.U
      ))
    }
    head_ptr := head_ptr + deq_idx

    XSInfo("Deque finished\n")
    XSInfo("head_prt=%d, tail_ptr=%d\n", head_ptr + deq_idx, tail_ptr)
    last_enq := false.B
  }.otherwise {
    for(i <- 0 until DecodeWidth) {
      io.out(i).bits.instr := 0.U
      io.out(i).bits.pc := 0.U
      io.out(i).bits.isRVC := false.B
      io.out(i).valid := false.B
    }
  }

  // flush
  when(io.flush) {
    XSInfo("Flush signal received, clear buffer\n")
    for(i <- 0 until IBufSize) {
      ibuf_valid(i) := false.B
      head_ptr := 0.U
      tail_ptr := 0.U
    }

    for(i <- 0 until DecodeWidth) {
      io.out(i).valid := false.B
    }
  }
}<|MERGE_RESOLUTION|>--- conflicted
+++ resolved
@@ -83,11 +83,9 @@
           // is RVC
           io.out(i).bits.instr := Cat(0.U(16.W), ibuf(head_ptr + deq_idx))
           io.out(i).bits.pc := ibuf_pc(head_ptr + deq_idx)
-<<<<<<< HEAD
-          XSDebug("%b[RVC]    PC=%d\n", Cat(0.U(16.W), ibuf(head_ptr + deq_idx)), ibuf_pc(head_ptr + deq_idx))
-=======
+
           XSDebug("%b[RVC] PC=%d\n", Cat(0.U(16.W), ibuf(head_ptr + deq_idx)), ibuf_pc(head_ptr + deq_idx))
->>>>>>> 4e2453fb
+
 
           io.out(i).bits.isRVC := true.B
           io.out(i).valid := true.B
@@ -96,11 +94,9 @@
           // isn't RVC
           io.out(i).bits.instr := Cat(ibuf(head_ptr + deq_idx+1.U), ibuf(head_ptr + deq_idx))
           io.out(i).bits.pc := ibuf_pc(head_ptr + deq_idx)
-<<<<<<< HEAD
-          XSDebug("%b[NORVC]  PC=%d\n", Cat(ibuf(head_ptr + deq_idx+1.U), ibuf(head_ptr + deq_idx)), ibuf_pc(head_ptr + deq_idx))
-=======
+
           XSDebug("%b[NORVC] PC=%d\n", Cat(ibuf(head_ptr + deq_idx+1.U), ibuf(head_ptr + deq_idx)), ibuf_pc(head_ptr + deq_idx))
->>>>>>> 4e2453fb
+
 
           io.out(i).bits.isRVC := false.B
           io.out(i).valid := true.B
