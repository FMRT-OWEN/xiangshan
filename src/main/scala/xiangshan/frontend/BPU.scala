<<<<<<< HEAD
package xiangshan.frontend

import chisel3._
import chisel3.util._
import xiangshan._
import xiangshan.utils._
import xiangshan.backend.ALUOpType
import utils._

class TableAddr(val idxBits: Int, val banks: Int) extends XSBundle {
  def tagBits = VAddrBits - idxBits - 2

  val tag = UInt(tagBits.W)
  val idx = UInt(idxBits.W)
  val offset = UInt(2.W)

  def fromUInt(x: UInt) = x.asTypeOf(UInt(VAddrBits.W)).asTypeOf(this)
  def getTag(x: UInt) = fromUInt(x).tag
  def getIdx(x: UInt) = fromUInt(x).idx
  def getBank(x: UInt) = getIdx(x)(log2Up(banks) - 1, 0)
  def getBankIdx(x: UInt) = getIdx(x)(idxBits - 1, log2Up(banks))
}

class Stage1To2IO extends XSBundle {
  val pc = Output(UInt(VAddrBits.W))
  val btb = new Bundle {
    val hits = Output(UInt(FetchWidth.W))
    val targets = Output(Vec(FetchWidth, UInt(VAddrBits.W)))
  }
  val jbtac = new Bundle {
    val hitIdx = Output(UInt(FetchWidth.W))
    val target = Output(UInt(VAddrBits.W))
  }
  val tage = new Bundle {
    val hits = Output(UInt(FetchWidth.W))
    val takens = Output(Vec(FetchWidth, Bool()))
  }
  val hist = Output(Vec(FetchWidth, UInt(HistoryLength.W)))
  val btbPred = ValidIO(new BranchPrediction)
}

class BPUStage1 extends XSModule {
  val io = IO(new Bundle() {
    val in = new Bundle { val pc = Flipped(Decoupled(UInt(VAddrBits.W))) }
    // from backend
    val redirectInfo = Flipped(new RedirectInfo)
    // from Stage3
    val flush = Input(Bool())
    val s3RollBackHist = Input(UInt(HistoryLength.W))
    // to ifu, quick prediction result
    val btbOut = ValidIO(new BranchPrediction)
    // to Stage2
    val out = Decoupled(new Stage1To2IO)
  })

  // TODO: delete this!!!
  io.in.pc.ready := true.B
  io.btbOut.valid := false.B
  io.btbOut.bits := DontCare
  io.out.valid := false.B
  io.out.bits := DontCare

  // flush Stage1 when io.flush
  val flushS1 = BoolStopWatch(io.flush, io.in.pc.fire(), startHighPriority = true)

  // global history register
  val ghr = RegInit(0.U(HistoryLength.W))
  // modify updateGhr and newGhr when updating ghr
  val updateGhr = WireInit(false.B)
  val newGhr = WireInit(0.U(HistoryLength.W))
  when (updateGhr) { ghr := newGhr }
  // use hist as global history!!!
  val hist = Mux(updateGhr, newGhr, ghr)

  // Tage predictor
  val tage = Module(new Tage)
  tage.io.req.valid := io.in.pc.fire()
  tage.io.req.bits.pc := io.in.pc.bits
  tage.io.req.bits.hist := hist
  tage.io.redirectInfo <> io.redirectInfo
  io.out.bits.tage <> tage.io.out
  io.btbOut.bits.tageMeta := tage.io.meta

}

class Stage2To3IO extends Stage1To2IO {
}

class BPUStage2 extends XSModule {
  val io = IO(new Bundle() {
    // flush from Stage3
    val flush = Input(Bool())
    val in = Flipped(Decoupled(new Stage1To2IO))
    val out = Decoupled(new Stage2To3IO)
  })

  // flush Stage2 when Stage3 or banckend redirects
  val flushS2 = BoolStopWatch(io.flush, io.in.fire(), startHighPriority = true)
  io.out.valid := !flushS2 && RegNext(io.in.fire())
  io.in.ready := !io.out.valid || io.out.fire()

  // do nothing
  io.out.bits := RegEnable(io.in.bits, io.in.fire())
}

class BPUStage3 extends XSModule {
  val io = IO(new Bundle() {
    val flush = Input(Bool())
    val in = Flipped(Decoupled(new Stage2To3IO))
    val out = ValidIO(new BranchPrediction)
    // from icache
    val predecode = Flipped(ValidIO(new Predecode))
    // from backend
    val redirectInfo = Flipped(new RedirectInfo)
    // to Stage1 and Stage2
    val flushBPU = Output(Bool())
    // to Stage1, restore ghr in stage1 when flushBPU is valid
    val s1RollBackHist = Output(UInt(HistoryLength.W))
  })

  val flushS3 = BoolStopWatch(io.flush, io.in.fire(), startHighPriority = true)
  val inLatch = RegInit(0.U.asTypeOf(io.in.bits))
  val validLatch = RegInit(false.B)
  when (io.in.fire()) { inLatch := io.in.bits }
  when (io.in.fire()) {
    validLatch := !io.flush
  }.elsewhen (io.out.valid) {
    validLatch := false.B
  }
  io.out.valid := validLatch && io.predecode.valid && !flushS3
  io.in.ready := !validLatch || io.out.valid

  // RAS
  // TODO: split retAddr and ctr
  def rasEntry() = new Bundle {
    val retAddr = UInt(VAddrBits.W)
    val ctr = UInt(8.W) // layer of nested call functions
  }
  val ras = RegInit(VecInit(Seq.fill(RasSize)(0.U.asTypeOf(rasEntry()))))
  val sp = Counter(RasSize)
  val rasTop = ras(sp.value)
  val rasTopAddr = rasTop.retAddr

  // get the first taken branch/jal/call/jalr/ret in a fetch line
  // brTakenIdx/jalIdx/callIdx/jalrIdx/retIdx/jmpIdx is one-hot encoded.
  // brNotTakenIdx indicates all the not-taken branches before the first jump instruction.
  val brIdx = inLatch.btb.hits & Cat(io.predecode.bits.fuTypes.map { t => ALUOpType.isBranch(t) }).asUInt & io.predecode.bits.mask
  val brTakenIdx = LowestBit(brIdx & inLatch.tage.takens.asUInt, FetchWidth)
  val jalIdx = LowestBit(inLatch.btb.hits & Cat(io.predecode.bits.fuTypes.map { t => t === ALUOpType.jal }).asUInt & io.predecode.bits.mask, FetchWidth)
  val callIdx = LowestBit(inLatch.btb.hits & io.predecode.bits.mask & Cat(io.predecode.bits.fuTypes.map { t => t === ALUOpType.call }).asUInt, FetchWidth)
  val jalrIdx = LowestBit(inLatch.jbtac.hitIdx & io.predecode.bits.mask & Cat(io.predecode.bits.fuTypes.map { t => t === ALUOpType.jalr }).asUInt, FetchWidth)
  val retIdx = LowestBit(io.predecode.bits.mask & Cat(io.predecode.bits.fuTypes.map { t => t === ALUOpType.ret }).asUInt, FetchWidth)

  val jmpIdx = LowestBit(brTakenIdx | jalIdx | callIdx | jalrIdx | retIdx, FetchWidth)
  val brNotTakenIdx = brIdx & ~inLatch.tage.takens.asUInt & LowerMask(jmpIdx, FetchWidth)

  io.out.bits.redirect := jmpIdx.orR.asBool
  io.out.bits.target := Mux(jmpIdx === retIdx, rasTopAddr,
    Mux(jmpIdx === jalrIdx, inLatch.jbtac.target,
    Mux(jmpIdx === 0.U, inLatch.pc + 4.U, // TODO: RVC
    PriorityMux(jmpIdx, inLatch.btb.targets))))
  io.out.bits.instrValid := LowerMask(jmpIdx, FetchWidth).asTypeOf(Vec(FetchWidth, Bool()))
  io.out.bits.tageMeta := inLatch.btbPred.bits.tageMeta
  //io.out.bits._type := Mux(jmpIdx === retIdx, BTBtype.R,
  //  Mux(jmpIdx === jalrIdx, BTBtype.I,
  //  Mux(jmpIdx === brTakenIdx, BTBtype.B, BTBtype.J)))
  val firstHist = inLatch.btbPred.bits.hist(0)
  // there may be several notTaken branches before the first jump instruction,
  // so we need to calculate how many zeroes should each instruction shift in its global history.
  // each history is exclusive of instruction's own jump direction.
  val histShift = Wire(Vec(FetchWidth, UInt(log2Up(FetchWidth).W)))
  val shift = Wire(Vec(FetchWidth, Vec(FetchWidth, UInt(1.W))))
  (0 until FetchWidth).map(i => shift(i) := Mux(!brNotTakenIdx(i), 0.U, ~LowerMask(UIntToOH(i.U), FetchWidth)).asTypeOf(Vec(FetchWidth, UInt(1.W))))
  for (j <- 0 until FetchWidth) {
    var tmp = 0.U
    for (i <- 0 until FetchWidth) {
      tmp = tmp + shift(i)(j)
    }
    histShift(j) := tmp
  }
  (0 until FetchWidth).map(i => io.out.bits.hist(i) := firstHist << histShift(i))
  // save ras checkpoint info
  io.out.bits.rasSp := sp.value
  io.out.bits.rasTopCtr := rasTop.ctr

  // flush BPU and redirect when target differs from the target predicted in Stage1
  io.out.bits.redirect := !inLatch.btbPred.bits.redirect ^ jmpIdx.orR.asBool ||
    inLatch.btbPred.bits.redirect && jmpIdx.orR.asBool && io.out.bits.target =/= inLatch.btbPred.bits.target
  io.flushBPU := io.out.bits.redirect && io.out.valid

  // speculative update RAS
  val rasWrite = WireInit(0.U.asTypeOf(rasEntry()))
  rasWrite.retAddr := inLatch.pc + OHToUInt(callIdx) << 2.U + 4.U
  val allocNewEntry = rasWrite.retAddr =/= rasTopAddr
  rasWrite.ctr := Mux(allocNewEntry, 1.U, rasTop.ctr + 1.U)
  when (io.out.valid) {
    when (jmpIdx === callIdx) {
      ras(Mux(allocNewEntry, sp.value + 1.U, sp.value)) := rasWrite
      when (allocNewEntry) { sp.value := sp.value + 1.U }
    }.elsewhen (jmpIdx === retIdx) {
      when (rasTop.ctr === 1.U) {
        sp.value := Mux(sp.value === 0.U, 0.U, sp.value - 1.U)
      }.otherwise {
        ras(sp.value) := Cat(rasTop.ctr - 1.U, rasTopAddr).asTypeOf(rasEntry())
      }
    }
  }
  // use checkpoint to recover RAS
  val recoverSp = io.redirectInfo.redirect.rasSp
  val recoverCtr = io.redirectInfo.redirect.rasTopCtr
  when (io.redirectInfo.valid && io.redirectInfo.misPred) {
    sp.value := recoverSp
    ras(recoverSp) := Cat(recoverCtr, ras(recoverSp).retAddr).asTypeOf(rasEntry())
  }

  // roll back global history in S1 if S3 redirects
  io.s1RollBackHist := PriorityMux(jmpIdx, io.out.bits.hist)
}

class BPU extends XSModule {
  val io = IO(new Bundle() {
    // from backend
    // flush pipeline if misPred and update bpu based on redirect signals from brq
    val redirectInfo = Flipped(new RedirectInfo)

    val in = new Bundle { val pc = Flipped(Valid(UInt(VAddrBits.W))) }

    val btbOut = ValidIO(new BranchPrediction)
    val tageOut = ValidIO(new BranchPrediction)

    // predecode info from icache
    // TODO: simplify this after implement predecode unit
    val predecode = Flipped(ValidIO(new Predecode))
  })

  val s1 = Module(new BPUStage1)
  val s2 = Module(new BPUStage2)
  val s3 = Module(new BPUStage3)

  s1.io.redirectInfo <> io.redirectInfo
  s1.io.flush := s3.io.flushBPU || io.redirectInfo.flush()
  s1.io.in.pc.valid := io.in.pc.valid
  s1.io.in.pc.bits <> io.in.pc.bits
  io.btbOut <> s1.io.btbOut
  s1.io.s3RollBackHist := s3.io.s1RollBackHist

  s1.io.out <> s2.io.in
  s2.io.flush := s3.io.flushBPU || io.redirectInfo.flush()

  s2.io.out <> s3.io.in
  s3.io.flush := io.redirectInfo.flush()
  s3.io.predecode <> io.predecode
  io.tageOut <> s3.io.out
  s3.io.redirectInfo <> io.redirectInfo

  // TODO: delete this and put BTB and JBTAC into Stage1
  /*
  val flush = BoolStopWatch(io.redirect.valid, io.in.pc.valid, startHighPriority = true)
=======
// package xiangshan.frontend

// import chisel3._
// import chisel3.util._
// import xiangshan._
// import utils._

// class TableAddr(val idxBits: Int, val banks: Int) extends XSBundle {
//   def tagBits = VAddrBits - idxBits - 2

//   val tag = UInt(tagBits.W)
//   val idx = UInt(idxBits.W)
//   val offset = UInt(2.W)

//   def fromUInt(x: UInt) = x.asTypeOf(UInt(VAddrBits.W)).asTypeOf(this)
//   def getTag(x: UInt) = fromUInt(x).tag
//   def getIdx(x: UInt) = fromUInt(x).idx
//   def getBank(x: UInt) = getIdx(x)(log2Up(banks) - 1, 0)
//   def getBankIdx(x: UInt) = getIdx(x)(idxBits - 1, log2Up(banks))
// }

// class Stage1To2IO extends XSBundle {
//   val pc = Output(UInt(VAddrBits.W))
//   val btb = new Bundle {
//     val hits = Output(UInt(FetchWidth.W))
//     val targets = Output(Vec(FetchWidth, UInt(VAddrBits.B)))
//   }
//   val jbtac = new Bundle {
//     val hitIdx = Output(UInt(FetchWidth.W))
//     val target = Output(UInt(VAddrBits.W))
//   }
//   val tage = new Bundle {
//     val hits = Output(UInt(FetchWidth.W))
//     val takens = Output(Vec(FetchWidth, Bool()))
//   }
//   val hist = Output(Vec(FetchWidth, UInt(HistoryLength.W)))
//   val btbPred = ValidIO(new BranchPrediction)
// }

// class BPUStage1 extends XSModule {
//   val io = IO(new Bundle() {
//     val in = new Bundle { val pc = Flipped(Decoupled(UInt(VAddrBits.W))) }
//     // from backend
//     val redirect = Flipped(ValidIO(new Redirect))
//     // from Stage3
//     val flush = Input(Bool())
//     val s3RollBackHist = Input(UInt(HistoryLength.W))
//     // to ifu, quick prediction result
//     val btbOut = ValidIO(new BranchPrediction)
//     // to Stage2
//     val out = Decoupled(new Stage1To2IO)
//   })

//   // flush Stage1 when io.flush || io.redirect.valid

//   // TODO: delete this!!!
//   io.in.pc.ready := true.B
//   io.btbOut.valid := false.B
//   io.btbOut.bits := DontCare
//   io.out.valid := false.B
//   io.out.bits := DontCare

// }

// class Stage2To3IO extends Stage1To2IO {
// }

// class BPUStage2 extends XSModule {
//   val io = IO(new Bundle() {
//     // flush from Stage3
//     val flush = Input(Bool())
//     val in = Flipped(Decoupled(new Stage1To2IO))
//     val out = Decoupled(new Stage2To3IO)
//   })

//   // flush Stage2 when Stage3 or banckend redirects
//   val flushS2 = BoolStopWatch(io.flush, io.in.fire(), startHighPriority = true)
//   io.out.valid := !flushS2 && RegNext(io.in.valid)
//   io.in.ready := !io.out.valid || io.out.fire()

//   // do nothing
//   io.out.bits := RegEnable(io.in.bits, io.in.valid)
// }

// class BPUStage3 extends XSModule {
//   val io = IO(new Bundle() {
//     val flush = Input(Bool())
//     val in = Flipped(Decoupled(new Stage2To3IO))
//     val predecode = Flipped(ValidIO(new Predecode))
//     val out = ValidIO(new BranchPrediction)
//     // from backend
//     val redirect = Flipped(ValidIO(new Redirect)) // only need isCall here
//     // to Stage1 and Stage2
//     val flushBPU = Output(Bool())
//     // to Stage1, restore ghr in stage1 when flushBPU is valid
//     val s1RollBackHist = Output(UInt(HistoryLength.W))
//   })

//   val flushS3 = BoolStopWatch(io.flush, io.in.fire(), startHighPriority = true)
//   val inLatch = RegInit(0.U.asTypeOf(io.in.bits))
//   val validLatch = RegInit(false.B)
//   when (io.in.fire()) { inLatch := io.in.bits }
//   when (io.in.fire()) {
//     validLatch := !io.in.flush
//   }.elsewhen (validLatch && io.predecode.valid && !flushS3) {
//     validLatch := false.B
//   }
//   io.in.ready := !validLatch || validLatch && io.predecode.valid && !flushS3

//   // RAS
//   def rasEntry() = new Bundle {
//     val retAddr = UInt(VAddrBits.W)
//     val ctr = UInt(8.W) // layer of nested call functions
//   }
//   val ras = Mem(RasSize, rasEntry())
//   val sp = Counter(RasSize)
//   val rasTop = ras.read(sp.value)
//   val rasTopAddr = rasTop.retAddr

//   // get the first taken branch/jal/call/jalr/ret in a fetch line
//   // for example, getLowerMask("b00101100".U, 8) = "b00111111", getLowestBit("b00101100".U, 8) = "b00000100".U
//   def getLowerMask(idx: UInt, len: Int) = (0 until len).map(i => idx >> i.U).reduce(_|_)
//   def getLowestBit(idx: UInt, len: Int) = Mux(idx(0), 1.U(len.W), Reverse(((0 until len).map(i => Reverse(idx(len - 1, 0)) >> i.U).reduce(_|_) + 1.U) >> 1.U))

//   val brIdx = inLatch.btb.hits & io.predecode.bits.fuTypes.map { t => ALUOpType.isBranch(t) }.asUInt & io.predecode.bits.mask
//   val brTakenIdx = getLowestBit(brIdx & inLatch.tage.takens.asUInt, FetchWidth)
//   val brNotTakenIdx = brIdx & ~inLatch.tage.takens.asUInt & getLowerMask(brTakenIdx, FetchWidth)
//   val jalIdx = getLowestBit(inLatch.btb.hits & io.predecode.bits.fuTypes.map { t => t === ALUOpType.jal }.asUInt & io.predecode.bits.mask, FetchWidth)
//   val callIdx = getLowestBit(inLatch.btb.hits & io.predecode.bits.mask & io.predecode.bits.fuTypes.map { t => t === ALUOpType.call }.asUInt, FetchWidth)
//   val jalrIdx = getLowestBit(inLatch.jbtac.hitIdx & io.predecode.bits.mask & io.predecode.bits.fuTypes.map { t => t === ALUOpType.jalr }.asUInt, FetchWidth)
//   val retIdx = getLowestBit(io.predecode.bits.mask & io.predecode.bits.fuTypes.map { t => t === ALUOpType.ret }.asUInt, FetchWidth)

//   val jmpIdx = getLowestBit(brTakenIdx | jalIdx | callIdx | jalrIdx | retIdx, FetchWidth)
//   io.out.bits.target := Mux(jmpIdx === retIdx, rasTopAddr,
//     Mux(jmpIdx === jalrIdx, inLatch.jbtac.target,
//     PriorityMux(jmpIdx, inLatch.btb.targets)))
//   io.out.bits.instrValid := getLowerMask(jmpIdx, FetchWidth).asTypeOf(Vec(FetchWidth, Bool()))
//   io.out.bits._type := Mux(jmpIdx === retIdx, BTBtype.R,
//     Mux(jmpIdx === jalrIdx, BTBtype.I,
//     Mux(jmpIdx === brTakenIdx, BTBtype.B, BTBtype.J)))
//   val firstHist = inLatch.btbPred.bits.hist
//   // there may be several notTaken branches before the first jump instruction,
//   // so we need to calculate how many zeroes should each instruction shift in its global history.
//   // each history is exclusive of instruction's own jump direction.
//   val histShift = WireInit(VecInit(FetchWidth, 0.U(log2Up(FetchWidth).W)))
//   histShift := (0 until FetchWidth).map(i => Mux(!brNotTakenIdx(i), 0.U, ~getLowerMask(UIntToOH(i.U), FetchWidth))).reduce(_+_)
//   (0 until FetchWidth).map(i => io.out.bits.hist(i) := firstHist << histShift)
//   // flush BPU and redirect when target differs from the target predicted in Stage1
//   val isTargetDiff = !inLatch.btbPred.valid || io.out.bits.target =/= inLatch.btbPred.bits.target
//   io.out.valid := jmpIdx.orR && validLatch && io.predecode.valid && !flushS3 && isTargetDiff
//   io.flushBPU := io.out.valid

//   // update RAS
//   val rasWrite = WireInit(0.U.asTypeOf(rasEntry()))
//   rasWrite.retAddr := inLatch.pc + OHToUInt(callIdx) << 2.U + 4.U
//   val allocNewEntry = rasWrite.retAddr =/= rasTopAddr
//   rasWrite.ctr := Mux(allocNewEntry, 1.U, rasTop.ctr + 1.U)
//   when (io.out.valid) {
//     when (jmpIdx === callIdx) {
//       ras.write(Mux(allocNewEntry, sp.value + 1.U, sp.value), rasWrite)
//       when (allocNewEntry) { sp.value := sp.value + 1.U }
//     }.elsewhen (jmpIdx === retIdx) {
//       when (rasTop.ctr === 1.U) {
//         sp.value := Mux(sp.value === 0.U, 0.U, sp.value - 1.U)
//       }.otherwise {
//         ras.write(sp.value, Cat(rasTop.ctr - 1.U, rasTopAddr).asTypeOf(rasEntry()))
//       }
//     }
//   }
//   // TODO: back-up stack for ras

//   // roll back global history in S1 if S3 redirects
//   io.s1RollBackHist := PriorityMux(jmpIdx, io.out.bits.hist)
// }

// class BPU extends XSModule {
//   val io = IO(new Bundle() {
//     // flush pipeline and update bpu based on redirect signals from brq
//     val redirect = Flipped(ValidIO(new Redirect))
//     val in = new Bundle { val pc = Flipped(Valid(UInt(VAddrBits.W))) }
//     // val predMask = Output(Vec(FetchWidth, Bool()))
//     // val predTargets = Output(Vec(FetchWidth, UInt(VAddrBits.W)))
//     val btbOut = ValidIO(new BranchPrediction)
//     val tageOut = ValidIO(new BranchPrediction)

//     // predecode info from icache
//     // TODO: simplify this after implement predecode unit
//     val predecode = Flipped(ValidIO(new Predecode))
//   })

//   val s1 = Module(new BPUStage1)
//   val s2 = Module(new BPUStage2)
//   val s3 = Module(new BPUStage3)

//   s1.io.redirect <> io.redirect
//   // flush Stage1 when s1.io.flush || s1.io.redirect.valid
//   s1.io.flush := s3.io.flushBPU// || io.redirect.valid
//   s1.io.in.pc.valid := io.in.pc.valid
//   s1.io.in.pc.bits <> io.in.pc.bits
//   io.btbOut <> s1.io.btbOut
//   s1.io.s3RollBackHist := s3.io.s1RollBackHist

//   s1.io.out <> s2.io.in
//   s2.io.flush := s3.io.flushBPU || io.redirect.valid

//   s2.io.out <> s3.io.in
//   s3.io.flush := io.redirect.valid
//   s3.io.predecode <> io.predecode
//   io.tageOut <> s3.io.out
//   s3.io.redirect <> io.redirect

//   // TODO: delete this and put BTB and JBTAC into Stage1
//   /*
//   val flush = BoolStopWatch(io.redirect.valid, io.in.pc.valid, startHighPriority = true)
>>>>>>> e851fcb1
  
//   // BTB makes a quick prediction for branch and direct jump, which is
//   // 4-way set-associative, and each way is divided into 4 banks. 
//   val btbAddr = new TableAddr(log2Up(BtbSets), BtbBanks)
//   def btbEntry() = new Bundle {
//     val valid = Bool()
//     // TODO: don't need full length of tag and target
//     val tag = UInt(btbAddr.tagBits.W)
//     val _type = UInt(2.W)
//     val target = UInt(VAddrBits.W)
//     val pred = UInt(2.W) // 2-bit saturated counter as a quick predictor
//   }

//   val btb = List.fill(BtbBanks)(List.fill(BtbWays)(
//     Module(new SRAMTemplate(btbEntry(), set = BtbSets / BtbBanks, shouldReset = true, holdRead = true, singlePort = true))))

//   // val fetchPkgAligned = btbAddr.getBank(io.in.pc.bits) === 0.U
//   val HeadBank = btbAddr.getBank(io.in.pc.bits)
//   val TailBank = btbAddr.getBank(io.in.pc.bits + FetchWidth.U << 2.U - 4.U)
//   for (b <- 0 until BtbBanks) {
//     for (w <- 0 until BtbWays) {
//       btb(b)(w).reset := reset.asBool
//       btb(b)(w).io.r.req.valid := io.in.pc.valid && Mux(TailBank > HeadBank, b.U >= HeadBank && b.U <= TailBank, b.U >= TailBank || b.U <= HeadBank)
//       btb(b)(w).io.r.req.bits.setIdx := btbAddr.getBankIdx(io.in.pc.bits)
//     }
//   }
//   // latch pc for 1 cycle latency when reading SRAM
//   val pcLatch = RegEnable(io.in.pc.bits, io.in.pc.valid)
//   val btbRead = Wire(Vec(BtbBanks, Vec(BtbWays, btbEntry())))
//   val btbHits = Wire(Vec(FetchWidth, Bool()))
//   val btbTargets = Wire(Vec(FetchWidth, UInt(VAddrBits.W)))
//   val btbTypes = Wire(Vec(FetchWidth, UInt(2.W)))
//   // val btbPreds = Wire(Vec(FetchWidth, UInt(2.W)))
//   val btbTakens = Wire(Vec(FetchWidth, Bool()))
//   for (b <- 0 until BtbBanks) {
//     for (w <- 0 until BtbWays) {
//       btbRead(b)(w) := btb(b)(w).io.r.resp.data(0)
//     }
//   }
//   for (i <- 0 until FetchWidth) {
//     btbHits(i) := false.B
//     for (b <- 0 until BtbBanks) {
//       for (w <- 0 until BtbWays) {
//         when (b.U === btbAddr.getBank(pcLatch) && btbRead(b)(w).valid && btbRead(b)(w).tag === btbAddr.getTag(Cat(pcLatch(VAddrBits - 1, 2), 0.U(2.W)) + i.U << 2)) {
//           btbHits(i) := !flush && RegNext(btb(b)(w).io.r.req.fire(), init = false.B)
//           btbTargets(i) := btbRead(b)(w).target
//           btbTypes(i) := btbRead(b)(w)._type
//           // btbPreds(i) := btbRead(b)(w).pred
//           btbTakens(i) := (btbRead(b)(w).pred)(1).asBool
//         }.otherwise {
//           btbHits(i) := false.B
//           btbTargets(i) := DontCare
//           btbTypes(i) := DontCare
//           btbTakens(i) := DontCare
//         }
//       }
//     }
//   }

//   // JBTAC, divided into 8 banks, makes prediction for indirect jump except ret.
//   val jbtacAddr = new TableAddr(log2Up(JbtacSize), JbtacBanks)
//   def jbtacEntry() = new Bundle {
//     val valid = Bool()
//     // TODO: don't need full length of tag and target
//     val tag = UInt(jbtacAddr.tagBits.W)
//     val target = UInt(VAddrBits.W)
//   }

//   val jbtac = List.fill(JbtacBanks)(Module(new SRAMTemplate(jbtacEntry(), set = JbtacSize / JbtacBanks, shouldReset = true, holdRead = true, singlePort = true)))

//   (0 until JbtacBanks).map(i => jbtac(i).reset := reset.asBool)
//   (0 until JbtacBanks).map(i => jbtac(i).io.r.req.valid := io.in.pc.valid)
//   (0 until JbtacBanks).map(i => jbtac(i).io.r.req.bits.setIdx := jbtacAddr.getBankIdx(Cat((io.in.pc.bits)(VAddrBits - 1, 2), 0.U(2.W)) + i.U << 2))

//   val jbtacRead = Wire(Vec(JbtacBanks, jbtacEntry()))
//   (0 until JbtacBanks).map(i => jbtacRead(i) := jbtac(i).io.r.resp.data(0))
//   val jbtacHits = Wire(Vec(FetchWidth, Bool()))
//   val jbtacTargets = Wire(Vec(FetchWidth, UInt(VAddrBits.W)))
//   val jbtacHeadBank = jbtacAddr.getBank(Cat(pcLatch(VAddrBits - 1, 2), 0.U(2.W)))
//   for (i <- 0 until FetchWidth) {
//     jbtacHits(i) := false.B
//     for (b <- 0 until JbtacBanks) {
//       when (jbtacHeadBank + i.U === b.U) {
//         jbtacHits(i) := jbtacRead(b).valid && jbtacRead(b).tag === jbtacAddr.getTag(Cat(pcLatch(VAddrBits - 1, 2), 0.U(2.W)) + i.U << 2) &&
//           !flush && RegNext(jbtac(b).io.r.req.fire(), init = false.B)
//         jbtacTargets(i) := jbtacRead(b).target
//       }.otherwise {
//         jbtacHits(i) := false.B
//         jbtacTargets(i) := DontCare
//       }
//     }
//   }

//   // redirect based on BTB and JBTAC
//   (0 until FetchWidth).map(i => io.predMask(i) := btbHits(i) && Mux(btbTypes(i) === BTBtype.B, btbTakens(i), true.B) || jbtacHits(i))
//   (0 until FetchWidth).map(i => io.predTargets(i) := Mux(btbHits(i) && !(btbTypes(i) === BTBtype.B && !btbTakens(i)), btbTargets(i), jbtacTargets(i)))


//   // update bpu, including BTB, JBTAC...
//   // 1. update BTB
//   // 1.1 read the selected bank
//   for (b <- 0 until BtbBanks) {
//     for (w <- 0 until BtbWays) {
//       btb(b)(w).io.r.req.valid := io.redirect.valid && btbAddr.getBank(io.redirect.bits.pc) === b.U
//       btb(b)(w).io.r.req.bits.setIdx := btbAddr.getBankIdx(io.redirect.bits.pc)
//     }
//   }

//   // 1.2 match redirect pc tag with the 4 tags in a btb line, find a way to write
//   // val redirectLatch = RegEnable(io.redirect.bits, io.redirect.valid)
//   val redirectLatch = RegNext(io.redirect.bits, init = 0.U.asTypeOf(new Redirect))
//   val bankLatch = btbAddr.getBank(redirectLatch.pc)
//   val btbUpdateRead = Wire(Vec(BtbWays, btbEntry()))
//   val btbValids = Wire(Vec(BtbWays, Bool()))
//   val btbUpdateTagHits = Wire(Vec(BtbWays, Bool()))
//   for (b <- 0 until BtbBanks) {
//     for (w <- 0 until BtbWays) {
//       when (b.U === bankLatch) {
//         btbUpdateRead(w) := btb(b)(w).io.r.resp.data(0)
//         btbValids(w) := btbUpdateRead(w).valid && RegNext(btb(b)(w).io.r.req.fire(), init = false.B)
//       }.otherwise {
//         btbUpdateRead(w) := 0.U.asTypeOf(btbEntry())
//         btbValids(w) := false.B
//       }
//     }
//   }
//   (0 until BtbWays).map(w => btbUpdateTagHits(w) := btbValids(w) && btbUpdateRead(w).tag === btbAddr.getTag(redirectLatch.pc))
//   // val btbWriteWay = Wire(Vec(BtbWays, Bool()))
//   val btbWriteWay = Wire(UInt(BtbWays.W))
//   val btbInvalids = ~ btbValids.asUInt
//   when (btbUpdateTagHits.asUInt.orR) {
//     // tag hits
//     btbWriteWay := btbUpdateTagHits.asUInt
//   }.elsewhen (!btbValids.asUInt.andR) {
//     // no tag hits but there are free entries
//     btbWriteWay := Mux(btbInvalids >= 8.U, "b1000".U,
//       Mux(btbInvalids >= 4.U, "b0100".U,
//       Mux(btbInvalids >= 2.U, "b0010".U, "b0001".U)))
//   }.otherwise {
//     // no tag hits and no free entry, select a victim way
//     btbWriteWay := UIntToOH(LFSR64()(log2Up(BtbWays) - 1, 0))
//   }

//   // 1.3 calculate new 2-bit counter value
//   val btbWrite = WireInit(0.U.asTypeOf(btbEntry()))
//   btbWrite.valid := true.B
//   btbWrite.tag := btbAddr.getTag(redirectLatch.pc)
//   btbWrite._type := redirectLatch._type
//   btbWrite.target := redirectLatch.brTarget
//   val oldPred = WireInit("b01".U)
//   oldPred := PriorityMux(btbWriteWay.asTypeOf(Vec(BtbWays, Bool())), btbUpdateRead.map{ e => e.pred })
//   val newPred = Mux(redirectLatch.taken, Mux(oldPred === "b11".U, "b11".U, oldPred + 1.U),
//     Mux(oldPred === "b00".U, "b00".U, oldPred - 1.U))
//   btbWrite.pred := Mux(btbUpdateTagHits.asUInt.orR && redirectLatch._type === BTBtype.B, newPred, "b01".U)
  
//   // 1.4 write BTB
//   for (b <- 0 until BtbBanks) {
//     for (w <- 0 until BtbWays) {
//       when (b.U === bankLatch) {
//         btb(b)(w).io.w.req.valid := OHToUInt(btbWriteWay) === w.U &&
//           RegNext(io.redirect.valid, init = false.B) &&
//           (redirectLatch._type === BTBtype.B || redirectLatch._type === BTBtype.J)
//         btb(b)(w).io.w.req.bits.setIdx := btbAddr.getBankIdx(redirectLatch.pc)
//         btb(b)(w).io.w.req.bits.data := btbWrite
//       }.otherwise {
//         btb(b)(w).io.w.req.valid := false.B
//         btb(b)(w).io.w.req.bits.setIdx := DontCare
//         btb(b)(w).io.w.req.bits.data := DontCare
//       }
//     }
//   }

//   // 2. update JBTAC
//   val jbtacWrite = WireInit(0.U.asTypeOf(jbtacEntry()))
//   jbtacWrite.valid := true.B
//   jbtacWrite.tag := jbtacAddr.getTag(io.redirect.bits.pc)
//   jbtacWrite.target := io.redirect.bits.target
//   (0 until JbtacBanks).map(b =>
//     jbtac(b).io.w.req.valid := io.redirect.valid &&
//       b.U === jbtacAddr.getBank(io.redirect.bits.pc) &&
//       io.redirect.bits._type === BTBtype.I)
//   (0 until JbtacBanks).map(b => jbtac(b).io.w.req.bits.setIdx := jbtacAddr.getBankIdx(io.redirect.bits.pc))
//   (0 until JbtacBanks).map(b => jbtac(b).io.w.req.bits.data := jbtacWrite)
//   */
// }<|MERGE_RESOLUTION|>--- conflicted
+++ resolved
@@ -1,4 +1,3 @@
-<<<<<<< HEAD
 package xiangshan.frontend
 
 import chisel3._
@@ -254,407 +253,4 @@
   io.tageOut <> s3.io.out
   s3.io.redirectInfo <> io.redirectInfo
 
-  // TODO: delete this and put BTB and JBTAC into Stage1
-  /*
-  val flush = BoolStopWatch(io.redirect.valid, io.in.pc.valid, startHighPriority = true)
-=======
-// package xiangshan.frontend
-
-// import chisel3._
-// import chisel3.util._
-// import xiangshan._
-// import utils._
-
-// class TableAddr(val idxBits: Int, val banks: Int) extends XSBundle {
-//   def tagBits = VAddrBits - idxBits - 2
-
-//   val tag = UInt(tagBits.W)
-//   val idx = UInt(idxBits.W)
-//   val offset = UInt(2.W)
-
-//   def fromUInt(x: UInt) = x.asTypeOf(UInt(VAddrBits.W)).asTypeOf(this)
-//   def getTag(x: UInt) = fromUInt(x).tag
-//   def getIdx(x: UInt) = fromUInt(x).idx
-//   def getBank(x: UInt) = getIdx(x)(log2Up(banks) - 1, 0)
-//   def getBankIdx(x: UInt) = getIdx(x)(idxBits - 1, log2Up(banks))
-// }
-
-// class Stage1To2IO extends XSBundle {
-//   val pc = Output(UInt(VAddrBits.W))
-//   val btb = new Bundle {
-//     val hits = Output(UInt(FetchWidth.W))
-//     val targets = Output(Vec(FetchWidth, UInt(VAddrBits.B)))
-//   }
-//   val jbtac = new Bundle {
-//     val hitIdx = Output(UInt(FetchWidth.W))
-//     val target = Output(UInt(VAddrBits.W))
-//   }
-//   val tage = new Bundle {
-//     val hits = Output(UInt(FetchWidth.W))
-//     val takens = Output(Vec(FetchWidth, Bool()))
-//   }
-//   val hist = Output(Vec(FetchWidth, UInt(HistoryLength.W)))
-//   val btbPred = ValidIO(new BranchPrediction)
-// }
-
-// class BPUStage1 extends XSModule {
-//   val io = IO(new Bundle() {
-//     val in = new Bundle { val pc = Flipped(Decoupled(UInt(VAddrBits.W))) }
-//     // from backend
-//     val redirect = Flipped(ValidIO(new Redirect))
-//     // from Stage3
-//     val flush = Input(Bool())
-//     val s3RollBackHist = Input(UInt(HistoryLength.W))
-//     // to ifu, quick prediction result
-//     val btbOut = ValidIO(new BranchPrediction)
-//     // to Stage2
-//     val out = Decoupled(new Stage1To2IO)
-//   })
-
-//   // flush Stage1 when io.flush || io.redirect.valid
-
-//   // TODO: delete this!!!
-//   io.in.pc.ready := true.B
-//   io.btbOut.valid := false.B
-//   io.btbOut.bits := DontCare
-//   io.out.valid := false.B
-//   io.out.bits := DontCare
-
-// }
-
-// class Stage2To3IO extends Stage1To2IO {
-// }
-
-// class BPUStage2 extends XSModule {
-//   val io = IO(new Bundle() {
-//     // flush from Stage3
-//     val flush = Input(Bool())
-//     val in = Flipped(Decoupled(new Stage1To2IO))
-//     val out = Decoupled(new Stage2To3IO)
-//   })
-
-//   // flush Stage2 when Stage3 or banckend redirects
-//   val flushS2 = BoolStopWatch(io.flush, io.in.fire(), startHighPriority = true)
-//   io.out.valid := !flushS2 && RegNext(io.in.valid)
-//   io.in.ready := !io.out.valid || io.out.fire()
-
-//   // do nothing
-//   io.out.bits := RegEnable(io.in.bits, io.in.valid)
-// }
-
-// class BPUStage3 extends XSModule {
-//   val io = IO(new Bundle() {
-//     val flush = Input(Bool())
-//     val in = Flipped(Decoupled(new Stage2To3IO))
-//     val predecode = Flipped(ValidIO(new Predecode))
-//     val out = ValidIO(new BranchPrediction)
-//     // from backend
-//     val redirect = Flipped(ValidIO(new Redirect)) // only need isCall here
-//     // to Stage1 and Stage2
-//     val flushBPU = Output(Bool())
-//     // to Stage1, restore ghr in stage1 when flushBPU is valid
-//     val s1RollBackHist = Output(UInt(HistoryLength.W))
-//   })
-
-//   val flushS3 = BoolStopWatch(io.flush, io.in.fire(), startHighPriority = true)
-//   val inLatch = RegInit(0.U.asTypeOf(io.in.bits))
-//   val validLatch = RegInit(false.B)
-//   when (io.in.fire()) { inLatch := io.in.bits }
-//   when (io.in.fire()) {
-//     validLatch := !io.in.flush
-//   }.elsewhen (validLatch && io.predecode.valid && !flushS3) {
-//     validLatch := false.B
-//   }
-//   io.in.ready := !validLatch || validLatch && io.predecode.valid && !flushS3
-
-//   // RAS
-//   def rasEntry() = new Bundle {
-//     val retAddr = UInt(VAddrBits.W)
-//     val ctr = UInt(8.W) // layer of nested call functions
-//   }
-//   val ras = Mem(RasSize, rasEntry())
-//   val sp = Counter(RasSize)
-//   val rasTop = ras.read(sp.value)
-//   val rasTopAddr = rasTop.retAddr
-
-//   // get the first taken branch/jal/call/jalr/ret in a fetch line
-//   // for example, getLowerMask("b00101100".U, 8) = "b00111111", getLowestBit("b00101100".U, 8) = "b00000100".U
-//   def getLowerMask(idx: UInt, len: Int) = (0 until len).map(i => idx >> i.U).reduce(_|_)
-//   def getLowestBit(idx: UInt, len: Int) = Mux(idx(0), 1.U(len.W), Reverse(((0 until len).map(i => Reverse(idx(len - 1, 0)) >> i.U).reduce(_|_) + 1.U) >> 1.U))
-
-//   val brIdx = inLatch.btb.hits & io.predecode.bits.fuTypes.map { t => ALUOpType.isBranch(t) }.asUInt & io.predecode.bits.mask
-//   val brTakenIdx = getLowestBit(brIdx & inLatch.tage.takens.asUInt, FetchWidth)
-//   val brNotTakenIdx = brIdx & ~inLatch.tage.takens.asUInt & getLowerMask(brTakenIdx, FetchWidth)
-//   val jalIdx = getLowestBit(inLatch.btb.hits & io.predecode.bits.fuTypes.map { t => t === ALUOpType.jal }.asUInt & io.predecode.bits.mask, FetchWidth)
-//   val callIdx = getLowestBit(inLatch.btb.hits & io.predecode.bits.mask & io.predecode.bits.fuTypes.map { t => t === ALUOpType.call }.asUInt, FetchWidth)
-//   val jalrIdx = getLowestBit(inLatch.jbtac.hitIdx & io.predecode.bits.mask & io.predecode.bits.fuTypes.map { t => t === ALUOpType.jalr }.asUInt, FetchWidth)
-//   val retIdx = getLowestBit(io.predecode.bits.mask & io.predecode.bits.fuTypes.map { t => t === ALUOpType.ret }.asUInt, FetchWidth)
-
-//   val jmpIdx = getLowestBit(brTakenIdx | jalIdx | callIdx | jalrIdx | retIdx, FetchWidth)
-//   io.out.bits.target := Mux(jmpIdx === retIdx, rasTopAddr,
-//     Mux(jmpIdx === jalrIdx, inLatch.jbtac.target,
-//     PriorityMux(jmpIdx, inLatch.btb.targets)))
-//   io.out.bits.instrValid := getLowerMask(jmpIdx, FetchWidth).asTypeOf(Vec(FetchWidth, Bool()))
-//   io.out.bits._type := Mux(jmpIdx === retIdx, BTBtype.R,
-//     Mux(jmpIdx === jalrIdx, BTBtype.I,
-//     Mux(jmpIdx === brTakenIdx, BTBtype.B, BTBtype.J)))
-//   val firstHist = inLatch.btbPred.bits.hist
-//   // there may be several notTaken branches before the first jump instruction,
-//   // so we need to calculate how many zeroes should each instruction shift in its global history.
-//   // each history is exclusive of instruction's own jump direction.
-//   val histShift = WireInit(VecInit(FetchWidth, 0.U(log2Up(FetchWidth).W)))
-//   histShift := (0 until FetchWidth).map(i => Mux(!brNotTakenIdx(i), 0.U, ~getLowerMask(UIntToOH(i.U), FetchWidth))).reduce(_+_)
-//   (0 until FetchWidth).map(i => io.out.bits.hist(i) := firstHist << histShift)
-//   // flush BPU and redirect when target differs from the target predicted in Stage1
-//   val isTargetDiff = !inLatch.btbPred.valid || io.out.bits.target =/= inLatch.btbPred.bits.target
-//   io.out.valid := jmpIdx.orR && validLatch && io.predecode.valid && !flushS3 && isTargetDiff
-//   io.flushBPU := io.out.valid
-
-//   // update RAS
-//   val rasWrite = WireInit(0.U.asTypeOf(rasEntry()))
-//   rasWrite.retAddr := inLatch.pc + OHToUInt(callIdx) << 2.U + 4.U
-//   val allocNewEntry = rasWrite.retAddr =/= rasTopAddr
-//   rasWrite.ctr := Mux(allocNewEntry, 1.U, rasTop.ctr + 1.U)
-//   when (io.out.valid) {
-//     when (jmpIdx === callIdx) {
-//       ras.write(Mux(allocNewEntry, sp.value + 1.U, sp.value), rasWrite)
-//       when (allocNewEntry) { sp.value := sp.value + 1.U }
-//     }.elsewhen (jmpIdx === retIdx) {
-//       when (rasTop.ctr === 1.U) {
-//         sp.value := Mux(sp.value === 0.U, 0.U, sp.value - 1.U)
-//       }.otherwise {
-//         ras.write(sp.value, Cat(rasTop.ctr - 1.U, rasTopAddr).asTypeOf(rasEntry()))
-//       }
-//     }
-//   }
-//   // TODO: back-up stack for ras
-
-//   // roll back global history in S1 if S3 redirects
-//   io.s1RollBackHist := PriorityMux(jmpIdx, io.out.bits.hist)
-// }
-
-// class BPU extends XSModule {
-//   val io = IO(new Bundle() {
-//     // flush pipeline and update bpu based on redirect signals from brq
-//     val redirect = Flipped(ValidIO(new Redirect))
-//     val in = new Bundle { val pc = Flipped(Valid(UInt(VAddrBits.W))) }
-//     // val predMask = Output(Vec(FetchWidth, Bool()))
-//     // val predTargets = Output(Vec(FetchWidth, UInt(VAddrBits.W)))
-//     val btbOut = ValidIO(new BranchPrediction)
-//     val tageOut = ValidIO(new BranchPrediction)
-
-//     // predecode info from icache
-//     // TODO: simplify this after implement predecode unit
-//     val predecode = Flipped(ValidIO(new Predecode))
-//   })
-
-//   val s1 = Module(new BPUStage1)
-//   val s2 = Module(new BPUStage2)
-//   val s3 = Module(new BPUStage3)
-
-//   s1.io.redirect <> io.redirect
-//   // flush Stage1 when s1.io.flush || s1.io.redirect.valid
-//   s1.io.flush := s3.io.flushBPU// || io.redirect.valid
-//   s1.io.in.pc.valid := io.in.pc.valid
-//   s1.io.in.pc.bits <> io.in.pc.bits
-//   io.btbOut <> s1.io.btbOut
-//   s1.io.s3RollBackHist := s3.io.s1RollBackHist
-
-//   s1.io.out <> s2.io.in
-//   s2.io.flush := s3.io.flushBPU || io.redirect.valid
-
-//   s2.io.out <> s3.io.in
-//   s3.io.flush := io.redirect.valid
-//   s3.io.predecode <> io.predecode
-//   io.tageOut <> s3.io.out
-//   s3.io.redirect <> io.redirect
-
-//   // TODO: delete this and put BTB and JBTAC into Stage1
-//   /*
-//   val flush = BoolStopWatch(io.redirect.valid, io.in.pc.valid, startHighPriority = true)
->>>>>>> e851fcb1
-  
-//   // BTB makes a quick prediction for branch and direct jump, which is
-//   // 4-way set-associative, and each way is divided into 4 banks. 
-//   val btbAddr = new TableAddr(log2Up(BtbSets), BtbBanks)
-//   def btbEntry() = new Bundle {
-//     val valid = Bool()
-//     // TODO: don't need full length of tag and target
-//     val tag = UInt(btbAddr.tagBits.W)
-//     val _type = UInt(2.W)
-//     val target = UInt(VAddrBits.W)
-//     val pred = UInt(2.W) // 2-bit saturated counter as a quick predictor
-//   }
-
-//   val btb = List.fill(BtbBanks)(List.fill(BtbWays)(
-//     Module(new SRAMTemplate(btbEntry(), set = BtbSets / BtbBanks, shouldReset = true, holdRead = true, singlePort = true))))
-
-//   // val fetchPkgAligned = btbAddr.getBank(io.in.pc.bits) === 0.U
-//   val HeadBank = btbAddr.getBank(io.in.pc.bits)
-//   val TailBank = btbAddr.getBank(io.in.pc.bits + FetchWidth.U << 2.U - 4.U)
-//   for (b <- 0 until BtbBanks) {
-//     for (w <- 0 until BtbWays) {
-//       btb(b)(w).reset := reset.asBool
-//       btb(b)(w).io.r.req.valid := io.in.pc.valid && Mux(TailBank > HeadBank, b.U >= HeadBank && b.U <= TailBank, b.U >= TailBank || b.U <= HeadBank)
-//       btb(b)(w).io.r.req.bits.setIdx := btbAddr.getBankIdx(io.in.pc.bits)
-//     }
-//   }
-//   // latch pc for 1 cycle latency when reading SRAM
-//   val pcLatch = RegEnable(io.in.pc.bits, io.in.pc.valid)
-//   val btbRead = Wire(Vec(BtbBanks, Vec(BtbWays, btbEntry())))
-//   val btbHits = Wire(Vec(FetchWidth, Bool()))
-//   val btbTargets = Wire(Vec(FetchWidth, UInt(VAddrBits.W)))
-//   val btbTypes = Wire(Vec(FetchWidth, UInt(2.W)))
-//   // val btbPreds = Wire(Vec(FetchWidth, UInt(2.W)))
-//   val btbTakens = Wire(Vec(FetchWidth, Bool()))
-//   for (b <- 0 until BtbBanks) {
-//     for (w <- 0 until BtbWays) {
-//       btbRead(b)(w) := btb(b)(w).io.r.resp.data(0)
-//     }
-//   }
-//   for (i <- 0 until FetchWidth) {
-//     btbHits(i) := false.B
-//     for (b <- 0 until BtbBanks) {
-//       for (w <- 0 until BtbWays) {
-//         when (b.U === btbAddr.getBank(pcLatch) && btbRead(b)(w).valid && btbRead(b)(w).tag === btbAddr.getTag(Cat(pcLatch(VAddrBits - 1, 2), 0.U(2.W)) + i.U << 2)) {
-//           btbHits(i) := !flush && RegNext(btb(b)(w).io.r.req.fire(), init = false.B)
-//           btbTargets(i) := btbRead(b)(w).target
-//           btbTypes(i) := btbRead(b)(w)._type
-//           // btbPreds(i) := btbRead(b)(w).pred
-//           btbTakens(i) := (btbRead(b)(w).pred)(1).asBool
-//         }.otherwise {
-//           btbHits(i) := false.B
-//           btbTargets(i) := DontCare
-//           btbTypes(i) := DontCare
-//           btbTakens(i) := DontCare
-//         }
-//       }
-//     }
-//   }
-
-//   // JBTAC, divided into 8 banks, makes prediction for indirect jump except ret.
-//   val jbtacAddr = new TableAddr(log2Up(JbtacSize), JbtacBanks)
-//   def jbtacEntry() = new Bundle {
-//     val valid = Bool()
-//     // TODO: don't need full length of tag and target
-//     val tag = UInt(jbtacAddr.tagBits.W)
-//     val target = UInt(VAddrBits.W)
-//   }
-
-//   val jbtac = List.fill(JbtacBanks)(Module(new SRAMTemplate(jbtacEntry(), set = JbtacSize / JbtacBanks, shouldReset = true, holdRead = true, singlePort = true)))
-
-//   (0 until JbtacBanks).map(i => jbtac(i).reset := reset.asBool)
-//   (0 until JbtacBanks).map(i => jbtac(i).io.r.req.valid := io.in.pc.valid)
-//   (0 until JbtacBanks).map(i => jbtac(i).io.r.req.bits.setIdx := jbtacAddr.getBankIdx(Cat((io.in.pc.bits)(VAddrBits - 1, 2), 0.U(2.W)) + i.U << 2))
-
-//   val jbtacRead = Wire(Vec(JbtacBanks, jbtacEntry()))
-//   (0 until JbtacBanks).map(i => jbtacRead(i) := jbtac(i).io.r.resp.data(0))
-//   val jbtacHits = Wire(Vec(FetchWidth, Bool()))
-//   val jbtacTargets = Wire(Vec(FetchWidth, UInt(VAddrBits.W)))
-//   val jbtacHeadBank = jbtacAddr.getBank(Cat(pcLatch(VAddrBits - 1, 2), 0.U(2.W)))
-//   for (i <- 0 until FetchWidth) {
-//     jbtacHits(i) := false.B
-//     for (b <- 0 until JbtacBanks) {
-//       when (jbtacHeadBank + i.U === b.U) {
-//         jbtacHits(i) := jbtacRead(b).valid && jbtacRead(b).tag === jbtacAddr.getTag(Cat(pcLatch(VAddrBits - 1, 2), 0.U(2.W)) + i.U << 2) &&
-//           !flush && RegNext(jbtac(b).io.r.req.fire(), init = false.B)
-//         jbtacTargets(i) := jbtacRead(b).target
-//       }.otherwise {
-//         jbtacHits(i) := false.B
-//         jbtacTargets(i) := DontCare
-//       }
-//     }
-//   }
-
-//   // redirect based on BTB and JBTAC
-//   (0 until FetchWidth).map(i => io.predMask(i) := btbHits(i) && Mux(btbTypes(i) === BTBtype.B, btbTakens(i), true.B) || jbtacHits(i))
-//   (0 until FetchWidth).map(i => io.predTargets(i) := Mux(btbHits(i) && !(btbTypes(i) === BTBtype.B && !btbTakens(i)), btbTargets(i), jbtacTargets(i)))
-
-
-//   // update bpu, including BTB, JBTAC...
-//   // 1. update BTB
-//   // 1.1 read the selected bank
-//   for (b <- 0 until BtbBanks) {
-//     for (w <- 0 until BtbWays) {
-//       btb(b)(w).io.r.req.valid := io.redirect.valid && btbAddr.getBank(io.redirect.bits.pc) === b.U
-//       btb(b)(w).io.r.req.bits.setIdx := btbAddr.getBankIdx(io.redirect.bits.pc)
-//     }
-//   }
-
-//   // 1.2 match redirect pc tag with the 4 tags in a btb line, find a way to write
-//   // val redirectLatch = RegEnable(io.redirect.bits, io.redirect.valid)
-//   val redirectLatch = RegNext(io.redirect.bits, init = 0.U.asTypeOf(new Redirect))
-//   val bankLatch = btbAddr.getBank(redirectLatch.pc)
-//   val btbUpdateRead = Wire(Vec(BtbWays, btbEntry()))
-//   val btbValids = Wire(Vec(BtbWays, Bool()))
-//   val btbUpdateTagHits = Wire(Vec(BtbWays, Bool()))
-//   for (b <- 0 until BtbBanks) {
-//     for (w <- 0 until BtbWays) {
-//       when (b.U === bankLatch) {
-//         btbUpdateRead(w) := btb(b)(w).io.r.resp.data(0)
-//         btbValids(w) := btbUpdateRead(w).valid && RegNext(btb(b)(w).io.r.req.fire(), init = false.B)
-//       }.otherwise {
-//         btbUpdateRead(w) := 0.U.asTypeOf(btbEntry())
-//         btbValids(w) := false.B
-//       }
-//     }
-//   }
-//   (0 until BtbWays).map(w => btbUpdateTagHits(w) := btbValids(w) && btbUpdateRead(w).tag === btbAddr.getTag(redirectLatch.pc))
-//   // val btbWriteWay = Wire(Vec(BtbWays, Bool()))
-//   val btbWriteWay = Wire(UInt(BtbWays.W))
-//   val btbInvalids = ~ btbValids.asUInt
-//   when (btbUpdateTagHits.asUInt.orR) {
-//     // tag hits
-//     btbWriteWay := btbUpdateTagHits.asUInt
-//   }.elsewhen (!btbValids.asUInt.andR) {
-//     // no tag hits but there are free entries
-//     btbWriteWay := Mux(btbInvalids >= 8.U, "b1000".U,
-//       Mux(btbInvalids >= 4.U, "b0100".U,
-//       Mux(btbInvalids >= 2.U, "b0010".U, "b0001".U)))
-//   }.otherwise {
-//     // no tag hits and no free entry, select a victim way
-//     btbWriteWay := UIntToOH(LFSR64()(log2Up(BtbWays) - 1, 0))
-//   }
-
-//   // 1.3 calculate new 2-bit counter value
-//   val btbWrite = WireInit(0.U.asTypeOf(btbEntry()))
-//   btbWrite.valid := true.B
-//   btbWrite.tag := btbAddr.getTag(redirectLatch.pc)
-//   btbWrite._type := redirectLatch._type
-//   btbWrite.target := redirectLatch.brTarget
-//   val oldPred = WireInit("b01".U)
-//   oldPred := PriorityMux(btbWriteWay.asTypeOf(Vec(BtbWays, Bool())), btbUpdateRead.map{ e => e.pred })
-//   val newPred = Mux(redirectLatch.taken, Mux(oldPred === "b11".U, "b11".U, oldPred + 1.U),
-//     Mux(oldPred === "b00".U, "b00".U, oldPred - 1.U))
-//   btbWrite.pred := Mux(btbUpdateTagHits.asUInt.orR && redirectLatch._type === BTBtype.B, newPred, "b01".U)
-  
-//   // 1.4 write BTB
-//   for (b <- 0 until BtbBanks) {
-//     for (w <- 0 until BtbWays) {
-//       when (b.U === bankLatch) {
-//         btb(b)(w).io.w.req.valid := OHToUInt(btbWriteWay) === w.U &&
-//           RegNext(io.redirect.valid, init = false.B) &&
-//           (redirectLatch._type === BTBtype.B || redirectLatch._type === BTBtype.J)
-//         btb(b)(w).io.w.req.bits.setIdx := btbAddr.getBankIdx(redirectLatch.pc)
-//         btb(b)(w).io.w.req.bits.data := btbWrite
-//       }.otherwise {
-//         btb(b)(w).io.w.req.valid := false.B
-//         btb(b)(w).io.w.req.bits.setIdx := DontCare
-//         btb(b)(w).io.w.req.bits.data := DontCare
-//       }
-//     }
-//   }
-
-//   // 2. update JBTAC
-//   val jbtacWrite = WireInit(0.U.asTypeOf(jbtacEntry()))
-//   jbtacWrite.valid := true.B
-//   jbtacWrite.tag := jbtacAddr.getTag(io.redirect.bits.pc)
-//   jbtacWrite.target := io.redirect.bits.target
-//   (0 until JbtacBanks).map(b =>
-//     jbtac(b).io.w.req.valid := io.redirect.valid &&
-//       b.U === jbtacAddr.getBank(io.redirect.bits.pc) &&
-//       io.redirect.bits._type === BTBtype.I)
-//   (0 until JbtacBanks).map(b => jbtac(b).io.w.req.bits.setIdx := jbtacAddr.getBankIdx(io.redirect.bits.pc))
-//   (0 until JbtacBanks).map(b => jbtac(b).io.w.req.bits.data := jbtacWrite)
-//   */
-// }+}