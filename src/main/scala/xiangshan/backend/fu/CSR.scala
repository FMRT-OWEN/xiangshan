--- conflicted
+++ resolved
@@ -436,11 +436,7 @@
     CSROpType.wrt  -> src1,
     CSROpType.set  -> (rdata | src1),
     CSROpType.clr  -> (rdata & (~src1).asUInt()),
-<<<<<<< HEAD
     CSROpType.wrti -> csri,
-=======
-    CSROpType.wrti -> csri, //TODO: csri --> src2
->>>>>>> 5bb46fbb
     CSROpType.seti -> (rdata | csri),
     CSROpType.clri -> (rdata & (~csri).asUInt())
   ))
