// See LICENSE.Berkeley for license details.
// See LICENSE.SiFive for license details.

package xiangshan.backend.fu.fpu

import chisel3._
import chisel3.util._
import hardfloat.INToRecFN
import utils.{SignExt, ZeroExt}

class IntToFP extends FPUSubModule {

  val s_idle :: s_cvt :: s_finish :: Nil = Enum(3)
  val state = RegInit(s_idle)

  io.in.ready := state === s_idle
  io.out.valid := state === s_finish

  val src1 = RegEnable(io.in.bits.src(0)(XLEN-1, 0), io.in.fire())
  val uopReg = RegEnable(io.in.bits.uop, io.in.fire())

  switch(state){
    is(s_idle){
<<<<<<< HEAD
      when(io.in.fire() && !io.in.bits.uop.roqIdx.needFlush(io.redirectIn)){
=======
      when(io.in.fire() && !io.in.bits.uop.roqIdx.needFlush(io.redirectIn, io.flushIn)){
>>>>>>> 1386ef71
        state := s_cvt
      }
    }
    is(s_cvt){
      state := s_finish
    }
    is(s_finish){
      when(io.out.fire()){
        state := s_idle
      }
    }
  }
<<<<<<< HEAD
  when(state =/= s_idle && uopReg.roqIdx.needFlush(io.redirectIn)){
=======
  when(state =/= s_idle && uopReg.roqIdx.needFlush(io.redirectIn, io.flushIn)){
>>>>>>> 1386ef71
    state := s_idle
  }

  /*
      s_cvt
   */
  val ctrl = uopReg.ctrl.fpu
  val tag = ctrl.typeTagIn
  val typ = ctrl.typ
  val wflags = ctrl.wflags

  val mux = Wire(new Bundle() {
    val data = UInt((XLEN+1).W)
    val exc = UInt(5.W)
  })
  mux.data := recode(src1, tag)
  mux.exc := 0.U

  val intValue = Mux(typ(1),
    Mux(typ(0), ZeroExt(src1, XLEN), SignExt(src1, XLEN)),
    Mux(typ(0), ZeroExt(src1(31, 0), XLEN), SignExt(src1(31, 0), XLEN))
  )

  when(wflags){
    val i2fResults = for(t <- floatTypes) yield {
      val i2f = Module(new INToRecFN(XLEN, t.exp, t.sig))
      i2f.io.signedIn := ~typ(0)
      i2f.io.in := intValue
      i2f.io.roundingMode := rm
      i2f.io.detectTininess := hardfloat.consts.tininess_afterRounding
      (sanitizeNaN(i2f.io.out, t), i2f.io.exceptionFlags)
    }
    val (data, exc) = i2fResults.unzip
    mux.data := VecInit(data)(tag)
    mux.exc := VecInit(exc)(tag)
  }

  val muxReg = RegEnable(mux, enable = state === s_cvt)

  fflags := muxReg.exc
  io.out.bits.uop := uopReg
  io.out.bits.data := box(muxReg.data, ctrl.typeTagOut)
}<|MERGE_RESOLUTION|>--- conflicted
+++ resolved
@@ -21,11 +21,7 @@
 
   switch(state){
     is(s_idle){
-<<<<<<< HEAD
-      when(io.in.fire() && !io.in.bits.uop.roqIdx.needFlush(io.redirectIn)){
-=======
       when(io.in.fire() && !io.in.bits.uop.roqIdx.needFlush(io.redirectIn, io.flushIn)){
->>>>>>> 1386ef71
         state := s_cvt
       }
     }
@@ -38,11 +34,7 @@
       }
     }
   }
-<<<<<<< HEAD
-  when(state =/= s_idle && uopReg.roqIdx.needFlush(io.redirectIn)){
-=======
   when(state =/= s_idle && uopReg.roqIdx.needFlush(io.redirectIn, io.flushIn)){
->>>>>>> 1386ef71
     state := s_idle
   }
 
