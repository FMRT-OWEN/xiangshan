--- conflicted
+++ resolved
@@ -32,20 +32,11 @@
   val jmpExeUnit = Module(new JmpExeUnit)
   val mulExeUnits = Array.tabulate(exuParameters.MulCnt)(_ => Module(new MulExeUnit))
   val mduExeUnits = Array.tabulate(exuParameters.MduCnt)(_ => Module(new MulDivExeUnit))
-<<<<<<< HEAD
   val fmacExeUnits = Array.tabulate(exuParameters.FmacCnt)(_ => Module(new FmacExeUnit))
   val fmiscExeUnits = Array.tabulate(exuParameters.FmiscCnt)(_ => Module(new FmiscExeUnit))
   // val fmiscDivSqrtExeUnits = Array.tabulate(exuParameters.FmiscDivSqrtCnt)(_ => Module(new FmiscDivSqrtExeUnit))
   val exeUnits = jmpExeUnit +: (aluExeUnits ++ mulExeUnits ++ mduExeUnits ++ fmacExeUnits ++ fmiscExeUnits)
-  exeUnits.foreach(_.io.exception := DontCare)
-  exeUnits.foreach(_.io.dmem := DontCare)
-=======
-  // val fmacExeUnits = Array.tabulate(exuParameters.FmacCnt)(_ => Module(new Fmac))
-  // val fmiscExeUnits = Array.tabulate(exuParameters.FmiscCnt)(_ => Module(new Fmisc))
-  // val fmiscDivSqrtExeUnits = Array.tabulate(exuParameters.FmiscDivSqrtCnt)(_ => Module(new FmiscDivSqrt))
-  val exeUnits = jmpExeUnit +: (aluExeUnits ++ mulExeUnits ++ mduExeUnits)
   exeUnits.foreach(_.io.csrOnly := DontCare)
->>>>>>> da10912f
   exeUnits.foreach(_.io.mcommit := DontCare)
 
   val decode = Module(new DecodeStage)
