--- conflicted
+++ resolved
@@ -23,18 +23,12 @@
       val resp = Vec(RenameWidth, Input(new RoqPtr))
     }
     // enq Lsq
-<<<<<<< HEAD
     val enqLsq = new Bundle() {
       val canAccept = Input(Bool())
       val req = Vec(RenameWidth, ValidIO(new MicroOp))
       val resp = Vec(RenameWidth, Input(new LSIdx))
     }
-=======
-    val toLsq = Vec(RenameWidth, DecoupledIO(new MicroOp))
-    // get LsIdx
-    val lsIdx = Input(Vec(RenameWidth, new LSIdx))
     val allocPregs = Vec(RenameWidth, Output(new ReplayPregReq))
->>>>>>> eb1953df
     // to dispatch queue
     val toIntDqReady = Input(Bool())
     val toIntDq = Vec(dpParams.DqEnqWidth, ValidIO(new MicroOp))
@@ -157,24 +151,18 @@
     */
   val readyVector = (0 until RenameWidth).map(i => !io.fromRename(i).valid || io.recv(i))
   for (i <- 0 until RenameWidth) {
-<<<<<<< HEAD
     io.recv(i) := thisCanActualOut(i)
-=======
-    io.allocPregs(i).isInt := io.fromRename(i).valid && io.fromRename(i).bits.ctrl.rfWen && (io.fromRename(i).bits.ctrl.ldest =/= 0.U)
-    io.allocPregs(i).isFp  := io.fromRename(i).valid && io.fromRename(i).bits.ctrl.fpWen
-    io.allocPregs(i).preg  := io.fromRename(i).bits.pdest
-
-    val enqFire = (io.toIntDq(intIndex.io.reverseMapping(i).bits).fire() && intIndex.io.reverseMapping(i).valid) ||
-      (io.toFpDq(fpIndex.io.reverseMapping(i).bits).fire() && fpIndex.io.reverseMapping(i).valid) ||
-      (io.toLsDq(lsIndex.io.reverseMapping(i).bits).fire() && lsIndex.io.reverseMapping(i).valid)
-    io.recv(i) := enqFire || cancelled(i)
->>>>>>> eb1953df
     io.fromRename(i).ready := Cat(readyVector).andR()
 
     XSInfo(io.recv(i),
       p"pc 0x${Hexadecimal(io.fromRename(i).bits.cf.pc)}, type(${isInt(i)}, ${isFp(i)}, ${isLs(i)}), " +
       p"roq ${uopWithIndex(i).roqIdx}, lq ${uopWithIndex(i).lqIdx}, sq ${uopWithIndex(i).sqIdx}, " +
-      p"(${intIndex.io.reverseMapping(i).bits}, ${fpIndex.io.reverseMapping(i).bits}, ${lsIndex.io.reverseMapping(i).bits})\n")
+      p"(${intIndex.io.reverseMapping(i).bits}, ${fpIndex.io.reverseMapping(i).bits}, ${lsIndex.io.reverseMapping(i).bits})\n"
+    )
+
+    io.allocPregs(i).isInt := io.fromRename(i).valid && io.fromRename(i).bits.ctrl.rfWen && (io.fromRename(i).bits.ctrl.ldest =/= 0.U)
+    io.allocPregs(i).isFp  := io.fromRename(i).valid && io.fromRename(i).bits.ctrl.fpWen
+    io.allocPregs(i).preg  := io.fromRename(i).bits.pdest
   }
   val renameFireCnt = PopCount(io.recv)
   val enqFireCnt = PopCount(io.toIntDq.map(_.valid && io.toIntDqReady)) + PopCount(io.toFpDq.map(_.valid && io.toFpDqReady)) + PopCount(io.toLsDq.map(_.valid && io.toLsDqReady))
