--- conflicted
+++ resolved
@@ -751,43 +751,6 @@
   instrCnt := instrCnt + retireCounter
   io.csr.perfinfo.retiredInstr := RegNext(retireCounter)
 
-<<<<<<< HEAD
-  if(!env.FPGAPlatform) {
-
-    //difftest signals
-    val firstValidCommit = (deqPtr + PriorityMux(io.commits.valid, VecInit(List.tabulate(CommitWidth)(_.U)))).value
-
-    val skip = Wire(Vec(CommitWidth, Bool()))
-    val wen = Wire(Vec(CommitWidth, Bool()))
-    val wdata = Wire(Vec(CommitWidth, UInt(XLEN.W)))
-    val wdst = Wire(Vec(CommitWidth, UInt(32.W)))
-    val diffTestDebugLrScValid = Wire(Vec(CommitWidth, Bool()))
-    val wpc = Wire(Vec(CommitWidth, UInt(XLEN.W)))
-    val trapVec = Wire(Vec(CommitWidth, Bool()))
-    val isRVC = Wire(Vec(CommitWidth, Bool()))
-    for(i <- 0 until CommitWidth){
-      // io.commits(i).valid
-      val idx = deqPtrVec(i).value
-      val uop = debug_microOp(idx)
-      val DifftestSkipSC = false
-      if(!DifftestSkipSC){
-        skip(i) := (debug_exuDebug(idx).isMMIO || debug_exuDebug(idx).isPerfCnt) && io.commits.valid(i)
-      }else{
-        skip(i) := (
-            debug_exuDebug(idx).isMMIO ||
-            debug_exuDebug(idx).isPerfCnt ||
-            uop.ctrl.fuType === FuType.mou && uop.ctrl.fuOpType === LSUOpType.sc_d ||
-            uop.ctrl.fuType === FuType.mou && uop.ctrl.fuOpType === LSUOpType.sc_w
-          ) && io.commits.valid(i)
-      }
-      wen(i) := io.commits.valid(i) && uop.ctrl.rfWen && uop.ctrl.ldest =/= 0.U
-      wdata(i) := debug_exuData(idx)
-      wdst(i) := uop.ctrl.ldest
-      diffTestDebugLrScValid(i) := uop.diffTestDebugLrScValid
-      wpc(i) := SignExt(uop.cf.pc, XLEN)
-      trapVec(i) := io.commits.valid(i) && (state===s_idle) && uop.ctrl.isXSTrap
-      isRVC(i) := uop.cf.pd.isRVC
-=======
   //difftest signals
   val firstValidCommit = (deqPtr + PriorityMux(io.commits.valid, VecInit(List.tabulate(CommitWidth)(_.U)))).value
 
@@ -813,7 +776,6 @@
           uop.ctrl.fuType === FuType.mou && uop.ctrl.fuOpType === LSUOpType.sc_d ||
           uop.ctrl.fuType === FuType.mou && uop.ctrl.fuOpType === LSUOpType.sc_w
         ) && io.commits.valid(i)
->>>>>>> d708b682
     }
     wen(i) := io.commits.valid(i) && uop.ctrl.rfWen && uop.ctrl.ldest =/= 0.U
     wdata(i) := debug_exuData(idx)
@@ -821,7 +783,7 @@
     diffTestDebugLrScValid(i) := uop.diffTestDebugLrScValid
     wpc(i) := SignExt(uop.cf.pc, XLEN)
     trapVec(i) := io.commits.valid(i) && (state===s_idle) && uop.ctrl.isXSTrap
-    isRVC(i) := uop.cf.brUpdate.pd.isRVC
+    isRVC(i) := uop.cf.pd.isRVC
   }
   val retireCounterFix = Mux(io.redirectOut.valid, 1.U, retireCounter)
   val retirePCFix = SignExt(Mux(io.redirectOut.valid, debug_deqUop.cf.pc, debug_microOp(firstValidCommit).cf.pc), XLEN)
