--- conflicted
+++ resolved
@@ -18,12 +18,8 @@
     // exu + brq
     val exeWbResults = Vec(exuParameters.ExuCnt + 1, Flipped(ValidIO(new ExuOutput)))
     val commits = Vec(CommitWidth, Valid(new RoqCommit))
-<<<<<<< HEAD
     val mcommit = Output(UInt(3.W))
-=======
-    val scommit = Output(UInt(3.W))
     val bcommit = Output(UInt(BrTagWidth.W))
->>>>>>> 4f26e83e
   })
 
   val numWbPorts = io.exeWbResults.length
