package xiangshan.backend.issue

import chisel3._
import chisel3.util._
import xiangshan._
import xiangshan.backend.rename.FreeListPtr
import xiangshan.utils._

trait IQConst{
  val iqSize = 8
  val iqIdxWidth = log2Up(iqSize)
}

sealed abstract class IQBundle extends XSBundle with IQConst
sealed abstract class IQModule extends XSModule with IQConst

class IssueQueue(val fuTypeInt: BigInt, val wakeupCnt: Int, val bypassCnt: Int = 0, val fixedDelay: Int = 1, val fifo: Boolean = false) extends IQModule {

  val useBypass = bypassCnt > 0
  val src2Use = true
  val src3Use = fuTypeInt==FuType.fmac.litValue()
  val src2Listen = true
  val src3Listen = fuTypeInt==FuType.fmac.litValue()

  val io = IO(new Bundle() {
    // flush Issue Queue
    val redirect = Flipped(ValidIO(new Redirect))

    // enq Ctrl sigs at dispatch-2
    val enqCtrl = Flipped(DecoupledIO(new MicroOp))
    // enq Data at next cycle (regfile has 1 cycle latency)
    val enqData = Flipped(ValidIO(new ExuInput))

    //  broadcast selected uop to other issue queues which has bypasses
    val selectedUop = if(useBypass) ValidIO(new MicroOp) else null

    // send to exu
    val deq = DecoupledIO(new ExuInput)

    // listen to write back bus
    val wakeUpPorts = Vec(wakeupCnt, Flipped(ValidIO(new ExuOutput)))

    // use bypass uops to speculative wake-up
    val bypassUops = if(useBypass) Vec(bypassCnt, Flipped(ValidIO(new MicroOp))) else null
    val bypassData = if(useBypass) Vec(bypassCnt, Flipped(ValidIO(new ExuOutput))) else null
  })

  val srcAllNum = 3
  val srcUseNum = 1 + (if(src2Use) 1 else 0) + (if(src3Use) 1 else 0)// when src2Use is false, then src3Use must be false
  val srcListenNum = 1 + (if(src2Listen) 1 else 0) + (if(src3Listen) 1 else 0) // when src2Listen is false, then src3Listen must be false
  // when use is false, Listen must be false
  require(!(!src2Use && src2Listen))
  require(!(!src3Use && src3Listen))
  require(!(!src2Use && src3Use))
  require(!(!src2Listen && src3Listen))

  // Issue Queue
  // val issQue = IndexableMem(iqSize, new ExuInput, mem = false, init = None)
  val issQue = Mem(iqSize, new ExuInput)
  // val issQue = Reg(Vec(iqSize, new ExuInput))
  val validQue = RegInit(VecInit(Seq.fill(iqSize)(false.B)))
  val idQue = RegInit(VecInit((0 until iqSize).map(_.U(iqIdxWidth.W))))
  val idValidQue = VecInit((0 until iqSize).map(i => validQue(idQue(i)))).asUInt
  val tailAll = RegInit(0.U((iqIdxWidth+1).W))
  val tail = tailAll(iqIdxWidth-1, 0)
  val full = tailAll(iqIdxWidth)

  // alias failed, turn to independent storage(Reg)
  val psrc = VecInit(List.tabulate(iqSize)(i => VecInit(List(issQue(i.U).uop.psrc1, issQue(i.U).uop.psrc2, issQue(i.U).uop.psrc3)))) // NOTE: indexed by IssQue's idx
  val srcRdyVec = Reg(Vec(iqSize, Vec(srcAllNum, Bool()))) // NOTE: indexed by IssQue's idx
  val srcData = Reg(Vec(iqSize, Vec(srcAllNum, UInt(XLEN.W)))) // NOTE: indexed by IssQue's idx
  val srcRdy = VecInit(srcRdyVec.map(a => if(src3Listen) { if(src2Listen) a(0)&&a(1)&&a(2) else a(0)&&a(2) } else  { if(src2Listen) a(0)&&a(1) else a(0) }))// NOTE: indexed by IssQue's idx
  val srcIdRdy = VecInit((0 until iqSize).map(i => srcRdy(idQue(i)))).asUInt // NOTE: indexed by IdQue's idx
  val srcType = List.tabulate(iqSize)(i => List(issQue(i).uop.ctrl.src1Type, issQue(i).uop.ctrl.src2Type, issQue(i).uop.ctrl.src3Type)) // NOTE: indexed by IssQue's idx

  // val srcDataWire = Wire(srcData)
  val srcDataWire = Wire(Vec(iqSize, Vec(srcAllNum, UInt(XLEN.W)))) // NOTE: indexed by IssQue's idx
  srcDataWire := srcData
  srcData := srcDataWire

  // there is three stage
  // |-------------|--------------------|--------------|
  // |Enq:get state|Deq: select/get data| fire stage   |
  // |-------------|--------------------|--------------|

  //-----------------------------------------
  // Enqueue
  //-----------------------------------------
  val enqRedHit = Wire(Bool())
  val enqFire = io.enqCtrl.fire() && !enqRedHit
  val deqFire = io.deq.fire()
  val popOne = Wire(Bool())
  io.enqCtrl.ready := !full || popOne
<<<<<<< HEAD
  val enqSelIq = idQue(tail) // Note: direct by IQue's idx, different from deqSel
  val enqSrcRdy = List(Mux(SrcType.isPcImm(io.enqCtrl.bits.src1State), true.B, io.enqCtrl.bits.src1State === SrcState.rdy),
                       Mux(SrcType.isPcImm(io.enqCtrl.bits.src2State), true.B, io.enqCtrl.bits.src2State === SrcState.rdy),
                       Mux(SrcType.isPcImm(io.enqCtrl.bits.src3State), true.B, io.enqCtrl.bits.src3State === SrcState.rdy))
=======
  val enqSelIq = Wire(UInt(iqIdxWidth.W))
  val enqSrcRdy = List(Mux(SrcType.isPcImm(io.enqCtrl.bits.src1State), true.B, io.enqCtrl.bits.src1State === SrcState.rdy), Mux(SrcType.isPcImm(io.enqCtrl.bits.src2State), true.B, io.enqCtrl.bits.src2State === SrcState.rdy), Mux(SrcType.isPcImm(io.enqCtrl.bits.src3State), true.B, io.enqCtrl.bits.src3State === SrcState.rdy))
>>>>>>> 92ba8545

  // state enq
  when (enqFire) {
    issQue(enqSelIq).uop := io.enqCtrl.bits
    validQue(enqSelIq) := true.B
    assert(!validQue(enqSelIq) || popOne/* && idQue(deqSel)===enqSelIq*/)

    srcRdyVec(enqSelIq)(0) := enqSrcRdy(0)
    if(src2Listen) { srcRdyVec(enqSelIq)(1) := enqSrcRdy(1) }
    if(src3Listen) { srcRdyVec(enqSelIq)(2) := enqSrcRdy(2) }
  }

  // data enq
  val enqSelIqNext = RegEnable(enqSelIq, enqFire)
  // val enqSelIqNext = RegNext(enqSelIq)
  val enqFireNext = RegInit(false.B)
  when (enqFireNext) { enqFireNext := false.B }
  when (enqFire) { enqFireNext := true.B }

  val enqDataVec = List(io.enqData.bits.src1, io.enqData.bits.src2, io.enqData.bits.src3)
  when (enqFireNext) {
    for(i <- 0 until srcUseNum) {
      srcDataWire(enqSelIqNext)(i) := enqDataVec(i)
    }
  }

  //-----------------------------------------
  // tail
  //-----------------------------------------
  val tailInc = enqFire
  val tailDec = popOne
  val tailKeep = tailInc === tailDec
  val tailAdd = tailAll + 1.U
  val tailSub = tailAll - 1.U
  tailAll := Mux(tailKeep, tailAll, Mux(tailInc, tailAdd, tailSub))
  assert(tailAll < 9.U)
  // Select to Dequeue
  val deqSel = if (fifo) 0.U else PriorityEncoder(idValidQue & srcIdRdy) //may not need idx, just need oneHot, idx by IdQue's idx
  val deqSelIq = idQue(deqSel)
  val deqSelOH = PriorityEncoderOH(idValidQue & srcIdRdy)
  val has1Rdy = if (fifo) idValidQue(deqSel) && srcIdRdy(deqSel) else ParallelOR((validQue.asUInt & srcRdy.asUInt).asBools).asBool()

  //-----------------------------------------
  // idQue Move
  //-----------------------------------------
  def UIntToMHP(in: UInt) = {
    // UInt to Multi-Hot plus 1: 1.U -> "11".U; 2.U(2.W) -> "0111".U; 3.U(3.W) -> "00001111".W
    val a = Seq.fill(in.getWidth)(2).product
    val s = (1 << (a-1)).S
    Reverse((s(a-1,0).asSInt >> in)(a-1,0).asUInt)
  }
  def UIntToMH(in: UInt) = {
    val a = Seq.fill(in.getWidth)(2).product
    val s = (1 << (a-1)).S
    Reverse((s(a-1,0).asSInt >> in)(a-1,0).asUInt) ^ UIntToOH(in)
  }
  def PriorityDot(in: UInt) = {
    // "1100".U -> "0111".U; "1010".U -> "0011".U; "0000".U -> "0000".U
    val a = Array.fill(iqSize)(1)
    for(i <- 1 until in.getWidth) {
      a(i) = a(i-1)*2 + 1
    }
    Mux(in===0.U, 0.U(in.getWidth.W), PriorityMux(in, a.map(_.U(in.getWidth.W))))
  }
  val tailDot = Mux(full, VecInit(Seq.fill(iqSize)(true.B)).asUInt, UIntToMHP(tail))
  val tailDot2 = Mux(full, VecInit(Seq.fill(iqSize)(true.B)).asUInt, UIntToMH(tail))
  val selDot = UIntToMHP(deqSel) // FIXIT: PriorityEncoder -> UIntToMHP means long latency
  val nonValid = ~(idValidQue | ~tailDot2)
  val popSel = PriorityEncoder(nonValid) // Note: idxed by IDque's index
  val popDot = PriorityDot(nonValid)
  val isPop = ParallelOR(nonValid.asBools).asBool()
  val moveDot = Mux(isPop, tailDot ^ popDot, tailDot ^ selDot)

  assert(!(popOne&&moveDot(0)))
  when (popOne) {
    for(i <- 1 until iqSize) {
      when (moveDot(i)) { idQue(i-1) := idQue(i) }
    }
    val ptr_tmp = Mux(full, VecInit(Seq.fill(iqIdxWidth)(true.B)).asUInt, tail)
    idQue(ptr_tmp) := idQue(Mux(isPop, popSel, deqSel))
  }
  assert(ParallelAND(List.tabulate(iqSize)(i => ParallelOR(List.tabulate(iqSize)(j => i.U === idQue(j))))).asBool)

  //-----------------------------------------
  // Redirect
  //-----------------------------------------
  // redirect enq
  enqRedHit := io.redirect.valid && io.enqCtrl.bits.brTag.needFlush(io.redirect)

  // redirect issQue
<<<<<<< HEAD
  val redHitVec = List.tabulate(iqSize)(i => io.redirect.valid && (io.redirect.bits.isException || ParallelOR((UIntToOH(io.redirect.bits.brTag) & issQue(i).uop.brMask).asBools).asBool))
  for (i <- validQue.indices) {
=======
  val redHitVec = List.tabulate(iqSize)(i => issQue(i).uop.brTag.needFlush(io.redirect))
  for (i <- 0 until iqSize) {
>>>>>>> 92ba8545
    when (redHitVec(i) && validQue(i)) {
      validQue(i) := false.B
    }
  }
  // reditect deq(issToExu)
  val redIdHitVec = List.tabulate(iqSize)(i => issQue(idQue(i)).uop.brTag.needFlush(io.redirect))
  val selIsRed = ParallelOR((deqSelOH & VecInit(redIdHitVec).asUInt).asBools).asBool

  //-----------------------------------------
  // Dequeue (or to Issue Stage)
  //-----------------------------------------
  val issueToExu = Reg(new ExuInput)
  val issueToExuValid = RegInit(false.B)
  val deqFlushHit = issueToExu.uop.brTag.needFlush(io.redirect)
  val deqCanIn = !issueToExuValid || deqFire || deqFlushHit
  
  val toIssFire = deqCanIn && has1Rdy && !isPop && !selIsRed
  popOne := deqCanIn && (has1Rdy || isPop) // send a empty or valid term to issueStage

  when (toIssFire) {
    issueToExu := issQue(deqSelIq)
    issueToExuValid := true.B
    validQue(deqSelIq) := enqFire && enqSelIq===deqSelIq
    assert(validQue(deqSelIq))
    issueToExu.src1 := srcDataWire(deqSelIq)(0)
    if (src2Use) { issueToExu.src2 := srcDataWire(deqSelIq)(1) } else { issueToExu.src2 := DontCare }
    if (src3Use) { issueToExu.src3 := srcDataWire(deqSelIq)(2) } else { issueToExu.src3 := DontCare }
  }
  when ((deqFire || deqFlushHit) && !toIssFire) {
    issueToExuValid := false.B
  }

  io.deq.valid := issueToExuValid && !deqFlushHit
  io.deq.bits := issueToExu


  enqSelIq := Mux(full,
    Mux(isPop,
      idQue(popSel),
      deqSelIq
    ),
    idQue(tail)
  ) // Note: direct by IQue's idx, different from deqSel

  //-----------------------------------------
  // Wakeup and Bypass
  //-----------------------------------------
  if (wakeupCnt > 0) {
    val cdbValid = io.wakeUpPorts.map(_.valid)
    val cdbData  = io.wakeUpPorts.map(_.bits.data)
    val cdbPdest = io.wakeUpPorts.map(_.bits.uop.pdest)
    val cdbrfWen = io.wakeUpPorts.map(_.bits.uop.ctrl.rfWen)
    val cdbfpWen = io.wakeUpPorts.map(_.bits.uop.ctrl.fpWen)

    for(i <- idQue.indices) { // Should be IssQue.indices but Mem() does not support
      for(j <- 0 until srcListenNum) {
        val hitVec = cdbValid.indices.map(k => psrc(i)(j) === cdbPdest(k) && cdbValid(k) && (srcType(i)(j)===SrcType.reg && cdbrfWen(k) || srcType(i)(j)===SrcType.fp && cdbfpWen(k)))
        val hit = ParallelOR(hitVec).asBool
        val data = ParallelMux(hitVec zip cdbData)
        when (validQue(i) && !srcRdyVec(i)(j) && hit) { 
          srcDataWire(i)(j) := data
          srcRdyVec(i)(j) := true.B
        }
        // XSDebug(validQue(i) && !srcRdyVec(i)(j) && hit, "WakeUp: Sel:%d Src:(%d|%d) Rdy:%d Hit:%d HitVec:%b Data:%x\n", i.U, j.U, psrc(i)(j), srcRdyVec(i)(j), hit, VecInit(hitVec).asUInt, data)
        for (k <- cdbValid.indices) {
          XSDebug(validQue(i) && !srcRdyVec(i)(j) && hit && hitVec(k), "WakeUpHit: IQIdx:%d Src%d:%d Ports:%d Data:%x Pc:%x RoqIdx:%x\n", i.U, j.U, psrc(i)(j), k.U, cdbData(k), io.wakeUpPorts(k).bits.uop.cf.pc, io.wakeUpPorts(k).bits.uop.roqIdx)
        }
      }
    }
  }
  if (useBypass) {
    val bpPdest = io.bypassUops.map(_.bits.pdest)
    val bpValid = io.bypassUops.map(_.valid)
    val bpData  = io.bypassData.map(_.bits.data)
    val bprfWen = io.bypassUops.map(_.bits.ctrl.rfWen)
    val bpfpWen = io.bypassUops.map(_.bits.ctrl.fpWen)

    for (i <- idQue.indices) { // Should be IssQue.indices but Mem() does not support
      for (j <- 0 until srcListenNum) {
        val hitVec = bpValid.indices.map(k => psrc(i)(j) === bpPdest(k) && bpValid(k) && (srcType(i)(j)===SrcType.reg && bprfWen(k) || srcType(i)(j)===SrcType.fp && bpfpWen(k)))
        val hitVecNext = hitVec.map(RegNext(_))
        val hit = ParallelOR(hitVec).asBool
        when (validQue(i) && !srcRdyVec(i)(j) && hit) {
          srcRdyVec(i)(j) := true.B
        }
        when (RegNext(validQue(i) && !srcRdyVec(i)(j) && hit)) {
          srcDataWire(i)(j) := PriorityMux(hitVecNext zip bpData)
        }
        // XSDebug(validQue(i) && !srcRdyVec(i)(j) && hit, "BypassCtrl: Sel:%d Src:(%d|%d) Rdy:%d Hit:%d HitVec:%b\n", i.U, j.U, psrc(i)(j), srcRdyVec(i)(j), hit, VecInit(hitVec).asUInt)
        for (k <- bpValid.indices) {
          XSDebug(validQue(i) && !srcRdyVec(i)(j) && hit && hitVec(k), "BypassCtrlHit: IQIdx:%d Src%d:%d Ports:%d Pc:%x RoqIdx:%x\n", i.U, j.U, psrc(i)(j), k.U, io.bypassUops(k).bits.cf.pc, io.bypassUops(k).bits.roqIdx)
        }
        // XSDebug(RegNext(validQue(i) && !srcRdyVec(i)(j) && hit), "BypassData: Sel:%d Src:(%d|%d) HitVecNext:%b Data:%x (for last cycle's Ctrl)\n", i.U, j.U, psrc(i)(j), VecInit(hitVecNext).asUInt, ParallelMux(hitVecNext zip bpData))
        for (k <- bpValid.indices) {
          XSDebug(RegNext(validQue(i) && !srcRdyVec(i)(j) && hit && hitVec(k)), "BypassDataHit: IQIdx:%d Src%d:%d Ports:%d Data:%x Pc:%x RoqIdx:%x\n", i.U, j.U, psrc(i)(j), k.U, bpData(k), io.bypassUops(k).bits.cf.pc, io.bypassUops(k).bits.roqIdx)
        }
      }
    }

    // Enqueue Bypass
    val enqCtrl = io.enqCtrl
    val enqPsrc = List(enqCtrl.bits.psrc1, enqCtrl.bits.psrc2, enqCtrl.bits.psrc3)
    val enqSrcType = List(enqCtrl.bits.ctrl.src1Type, enqCtrl.bits.ctrl.src2Type, enqCtrl.bits.ctrl.src3Type)
    for (i <- 0 until srcListenNum) {
      val hitVec = bpValid.indices.map(j => enqPsrc(i)===bpPdest(j) && bpValid(j) && (enqSrcType(i)===SrcType.reg && bprfWen(j) || enqSrcType(i)===SrcType.fp && bpfpWen(j)))
      val hitVecNext = hitVec.map(RegNext(_))
      val hit = ParallelOR(hitVec).asBool
      when (enqFire && hit && !enqSrcRdy(i)) {
        srcRdyVec(enqSelIq)(i) := true.B
      }
      when (RegNext(enqFire && hit && !enqSrcRdy(i))) {
        srcDataWire(enqSelIqNext)(i) := ParallelMux(hitVecNext zip bpData)
      }
      // XSDebug(enqFire && hit, "EnqBypassCtrl: enqSelIq:%d Src:(%d|%d) Hit:%d HitVec:%b \n", enqSelIq, i.U, enqPsrc(i), hit, VecInit(hitVec).asUInt)
      for (k <- bpValid.indices) {
        XSDebug(enqFire && hit && !enqSrcRdy(i) && hitVec(k), "EnqBypassCtrlHit: enqSelIq:%d Src%d:%d Ports:%d Pc:%x RoqIdx:%x\n", enqSelIq, i.U, enqPsrc(i), k.U, io.bypassUops(k).bits.cf.pc, io.bypassUops(k).bits.roqIdx)
      }
      // XSDebug(RegNext(enqFire && hit), "EnqBypassData: enqSelIqNext:%d Src:(%d|%d) HitVecNext:%b Data:%x (for last cycle's Ctrl)\n", enqSelIqNext, i.U, enqPsrc(i), VecInit(hitVecNext).asUInt, ParallelMux(hitVecNext zip bpData))
      for (k <- bpValid.indices) {
        XSDebug(RegNext(enqFire && hit && !enqSrcRdy(i) && hitVec(k)), "EnqBypassDataHit: enqSelIq:%d Src%d:%d Ports:%d Data:%x Pc:%x RoqIdx:%x\n", enqSelIq, i.U, enqPsrc(i), k.U, bpData(k), io.bypassUops(k).bits.cf.pc, io.bypassUops(k).bits.roqIdx)
      }
    }

    // send out bypass
    require(fixedDelay==1) // only support fixedDelay is 1 now
    val sel = io.selectedUop
    sel.valid := toIssFire
    sel.bits := DontCare
    sel.bits.pdest := issQue(deqSelIq).uop.pdest
    sel.bits.cf.pc := issQue(deqSelIq).uop.cf.pc
    sel.bits.roqIdx := issQue(deqSelIq).uop.roqIdx
    sel.bits.ctrl.rfWen := issQue(deqSelIq).uop.ctrl.rfWen
    sel.bits.ctrl.fpWen := issQue(deqSelIq).uop.ctrl.fpWen
  }
  XSInfo(io.redirect.valid, "Redirect: valid:%d isExp:%d brTag:%d redHitVec:%b redIdHitVec:%b enqHit:%d selIsRed:%d\n", io.redirect.valid, io.redirect.bits.isException, io.redirect.bits.brTag.value, VecInit(redHitVec).asUInt, VecInit(redIdHitVec).asUInt, enqRedHit, selIsRed)
  XSInfo(enqFire, s"EnqCtrl(%d %d) enqSelIq:%d Psrc/Rdy(%d:%d %d:%d %d:%d) Dest:%d oldDest:%d pc:%x roqIdx:%x flptr:%d\n", io.enqCtrl.valid, io.enqCtrl.ready, enqSelIq
    , io.enqCtrl.bits.psrc1, io.enqCtrl.bits.src1State, io.enqCtrl.bits.psrc2, io.enqCtrl.bits.src2State, io.enqCtrl.bits.psrc3, io.enqCtrl.bits.src3State, io.enqCtrl.bits.pdest, io.enqCtrl.bits.old_pdest, io.enqCtrl.bits.cf.pc, io.enqCtrl.bits.roqIdx, io.enqCtrl.bits.freelistAllocPtr.value)
  XSInfo(enqFireNext, "EnqData: src1:%x src2:%x src3:%x pc:%x roqIdx:%x(for last cycle's Ctrl)\n", io.enqData.bits.src1, io.enqData.bits.src2, io.enqData.bits.src3, issQue(enqSelIqNext).uop.cf.pc, issQue(enqSelIqNext).uop.roqIdx)
  XSInfo(deqFire, "Deq:(%d %d) [%d|%x][%d|%x][%d|%x] pdest:%d pc:%x roqIdx:%x flptr:%x\n", io.deq.valid, io.deq.ready, io.deq.bits.uop.psrc1, io.deq.bits.src1, io.deq.bits.uop.psrc2, io.deq.bits.src2, io.deq.bits.uop.psrc3, io.deq.bits.src3, io.deq.bits.uop.pdest, io.deq.bits.uop.cf.pc, io.deq.bits.uop.roqIdx, io.deq.bits.uop.freelistAllocPtr.value)
  XSDebug("tailAll:%d KID(%d%d%d) tailDot:%b tailDot2:%b selDot:%b popDot:%b moveDot:%b In(%d %d) Out(%d %d)\n", tailAll, tailKeep, tailInc, tailDec, tailDot, tailDot2, selDot, popDot, moveDot, io.enqCtrl.valid, io.enqCtrl.ready, io.deq.valid, io.deq.ready)
  XSInfo(issueToExuValid, "FireStage:Out(%d %d) src1(%d|%x) src2(%d|%x) src3(%d|%x) deqFlush:%d pc:%x roqIdx:%d\n", io.deq.valid, io.deq.ready, issueToExu.uop.psrc1, issueToExu.src1, issueToExu.uop.psrc2, issueToExu.src2, issueToExu.uop.psrc3, issueToExu.src3, deqFlushHit, issueToExu.uop.cf.pc, issueToExu.uop.roqIdx)
  if(useBypass) {
    XSDebug("popOne:%d isPop:%d popSel:%d deqSel:%d deqCanIn:%d toIssFire:%d has1Rdy:%d selIsRed:%d nonValid:%b SelUop:(%d, %d)\n", popOne, isPop, popSel, deqSel, deqCanIn, toIssFire, has1Rdy, selIsRed, nonValid, io.selectedUop.valid, io.selectedUop.bits.pdest)
  } else {
    XSDebug("popOne:%d isPop:%d popSel:%d deqSel:%d deqCanIn:%d toIssFire:%d has1Rdy:%d selIsRed:%d nonValid:%b\n", popOne, isPop, popSel, deqSel, deqCanIn, toIssFire, has1Rdy, selIsRed, nonValid)
  }
<<<<<<< HEAD
  XSDebug("id|v|r|psrc|r|   src1         |psrc|r|   src2         |psrc|r|   src3         |brMask|    pc    |roqIdx FuType:%x\n", fuTypeInt.U)
  for (i <- idQue.indices) {
=======
  XSDebug("id|v|r|psrc|r|   src1         |psrc|r|   src2         |psrc|r|   src3         |brTag|    pc    |roqIdx FuType:%x\n", fuTypeInt.U)
  for (i <- 0 until iqSize) {
>>>>>>> 92ba8545
    when (i.U===tail && tailAll=/=8.U) {
      XSDebug("%d |%d|%d| %d|%b|%x| %d|%b|%x| %d|%b|%x| %x |%x|%x <-\n",
        idQue(i),
        idValidQue(i),
        srcRdy(idQue(i)),
        psrc(idQue(i))(0),
        srcRdyVec(idQue(i))(0),
        srcData(idQue(i))(0),
        psrc(idQue(i))(1),
        srcRdyVec(idQue(i))(1),
        srcData(idQue(i))(1),
        psrc(idQue(i))(2),
        srcRdyVec(idQue(i))(2),
        srcData(idQue(i))(2),
        issQue(idQue(i)).uop.brTag.value,
        issQue(idQue(i)).uop.cf.pc,
        issQue(idQue(i)).uop.roqIdx
      )
    }.otherwise {
      XSDebug("%d |%d|%d| %d|%b|%x| %d|%b|%x| %d|%b|%x| %x |%x|%x\n",
        idQue(i),
        idValidQue(i),
        srcRdy(idQue(i)),
        psrc(idQue(i))(0),
        srcRdyVec(idQue(i))(0),
        srcData(idQue(i))(0),
        psrc(idQue(i))(1),
        srcRdyVec(idQue(i))(1),
        srcData(idQue(i))(1),
        psrc(idQue(i))(2),
        srcRdyVec(idQue(i))(2),
        srcData(idQue(i))(2),
        issQue(idQue(i)).uop.brTag.value,
        issQue(idQue(i)).uop.cf.pc,
        issQue(idQue(i)).uop.roqIdx
      )
    }
  }
}<|MERGE_RESOLUTION|>--- conflicted
+++ resolved
@@ -91,15 +91,10 @@
   val deqFire = io.deq.fire()
   val popOne = Wire(Bool())
   io.enqCtrl.ready := !full || popOne
-<<<<<<< HEAD
-  val enqSelIq = idQue(tail) // Note: direct by IQue's idx, different from deqSel
+  val enqSelIq = Wire(UInt(iqIdxWidth.W))
   val enqSrcRdy = List(Mux(SrcType.isPcImm(io.enqCtrl.bits.src1State), true.B, io.enqCtrl.bits.src1State === SrcState.rdy),
                        Mux(SrcType.isPcImm(io.enqCtrl.bits.src2State), true.B, io.enqCtrl.bits.src2State === SrcState.rdy),
                        Mux(SrcType.isPcImm(io.enqCtrl.bits.src3State), true.B, io.enqCtrl.bits.src3State === SrcState.rdy))
-=======
-  val enqSelIq = Wire(UInt(iqIdxWidth.W))
-  val enqSrcRdy = List(Mux(SrcType.isPcImm(io.enqCtrl.bits.src1State), true.B, io.enqCtrl.bits.src1State === SrcState.rdy), Mux(SrcType.isPcImm(io.enqCtrl.bits.src2State), true.B, io.enqCtrl.bits.src2State === SrcState.rdy), Mux(SrcType.isPcImm(io.enqCtrl.bits.src3State), true.B, io.enqCtrl.bits.src3State === SrcState.rdy))
->>>>>>> 92ba8545
 
   // state enq
   when (enqFire) {
@@ -190,13 +185,8 @@
   enqRedHit := io.redirect.valid && io.enqCtrl.bits.brTag.needFlush(io.redirect)
 
   // redirect issQue
-<<<<<<< HEAD
-  val redHitVec = List.tabulate(iqSize)(i => io.redirect.valid && (io.redirect.bits.isException || ParallelOR((UIntToOH(io.redirect.bits.brTag) & issQue(i).uop.brMask).asBools).asBool))
+  val redHitVec = List.tabulate(iqSize)(i => issQue(i).uop.brTag.needFlush(io.redirect))
   for (i <- validQue.indices) {
-=======
-  val redHitVec = List.tabulate(iqSize)(i => issQue(i).uop.brTag.needFlush(io.redirect))
-  for (i <- 0 until iqSize) {
->>>>>>> 92ba8545
     when (redHitVec(i) && validQue(i)) {
       validQue(i) := false.B
     }
@@ -343,13 +333,8 @@
   } else {
     XSDebug("popOne:%d isPop:%d popSel:%d deqSel:%d deqCanIn:%d toIssFire:%d has1Rdy:%d selIsRed:%d nonValid:%b\n", popOne, isPop, popSel, deqSel, deqCanIn, toIssFire, has1Rdy, selIsRed, nonValid)
   }
-<<<<<<< HEAD
-  XSDebug("id|v|r|psrc|r|   src1         |psrc|r|   src2         |psrc|r|   src3         |brMask|    pc    |roqIdx FuType:%x\n", fuTypeInt.U)
-  for (i <- idQue.indices) {
-=======
   XSDebug("id|v|r|psrc|r|   src1         |psrc|r|   src2         |psrc|r|   src3         |brTag|    pc    |roqIdx FuType:%x\n", fuTypeInt.U)
   for (i <- 0 until iqSize) {
->>>>>>> 92ba8545
     when (i.U===tail && tailAll=/=8.U) {
       XSDebug("%d |%d|%d| %d|%b|%x| %d|%b|%x| %d|%b|%x| %x |%x|%x <-\n",
         idQue(i),
