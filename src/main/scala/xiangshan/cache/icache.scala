--- conflicted
+++ resolved
@@ -1,5 +1,6 @@
 package xiangshan.cache
 
+import chisel3.util.experimental.BoringUtils
 import chipsalliance.rocketchip.config.Parameters
 import chisel3._
 import chisel3.util._
@@ -210,19 +211,9 @@
   //----------------------------
   //    Stage 2
   //----------------------------
-<<<<<<< HEAD
-  val s2_tag = get_tag(s2_req_pc)
   val s2_idx = get_idx(s2_req_pc)
-=======
-  val s2_valid = RegInit(false.B)
-  val s2_req_pc = RegEnable(next = s1_req_pc,init = 0.U, enable = s1_fire)
-  val s2_req_mask = RegEnable(next = s1_req_mask,init = 0.U, enable = s1_fire)
-  val s3_ready = WireInit(false.B)
-  val s2_fire = s2_valid && s3_ready && !io.flush(0) && io.tlb.resp.fire()
-  // val s2_tag = get_tag(s2_req_pc)
   val s2_tlb_resp = WireInit(io.tlb.resp.bits)
   val s2_tag = get_tag(s2_tlb_resp.paddr)
->>>>>>> b86a6f24
   val s2_hit = WireInit(false.B)
   s2_fire := s2_valid && s3_ready && !io.flush(0)
   when(io.flush(0)) {s2_valid := s1_fire}
@@ -256,13 +247,7 @@
   //----------------------------
   //    Stage 3
   //----------------------------
-<<<<<<< HEAD
-=======
-  val s3_valid = RegInit(false.B)
-  val s3_req_pc = RegEnable(next = s2_req_pc,init = 0.U, enable = s2_fire)
-  val s3_req_mask = RegEnable(next = s2_req_mask,init = 0.U, enable = s2_fire)
   val s3_tlb_resp = RegEnable(next = s2_tlb_resp, init = 0.U.asTypeOf(new TlbResp), enable = s2_fire)
->>>>>>> b86a6f24
   val s3_data = datas
   val s3_tag = RegEnable(s2_tag, s2_fire)
   val s3_hit = RegEnable(next=s2_hit,init=false.B,enable=s2_fire)
@@ -348,18 +333,11 @@
 
   //refill write
   val metaWrite = Wire(new ICacheMetaBundle)
-<<<<<<< HEAD
   val refillFinalOneBeat = (state === s_memReadResp) && bus.d.fire() && refill_done
   val wayNum = OHToUInt(waymask)
   val validPtr = Cat(get_idx(s3_req_pc),wayNum)
   metaWrite.tag := get_tag(s3_req_pc)
   metaArray.io.w.req.valid := refillFinalOneBeat
-=======
-  // metaWrite.tag := get_tag(s3_req_pc)
-  metaWrite.tag := s3_tag
-  metaWrite.valid := true.B
-  metaArray.io.w.req.valid := (state === s_memReadResp) && bus.d.fire() && refill_done
->>>>>>> b86a6f24
   metaArray.io.w.req.bits.apply(data=metaWrite, setIdx=get_idx(s3_req_pc), waymask=s3_wayMask)
 
   when(refillFinalOneBeat && !cacheflushed){
