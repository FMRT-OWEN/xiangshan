--- conflicted
+++ resolved
@@ -138,14 +138,19 @@
 
     misc.module.beu_errors <> core.module.io.beu_errors
 
-<<<<<<< HEAD
-    val core_reset_gen = Module(new ResetGen(1, !debugOpts.FPGAPlatform))
-    core.module.reset := core_reset_gen.io.out
+    // Modules are reset one by one
+    // io_reset ----
+    //             |
+    //             v
+    // reset ----> OR_SYNC --> {Misc, L2 Cache, Cores}
+    val l2cacheMod = if (l2cache.isDefined) Seq(l2cache.get.module) else Seq()
+    val resetChain = Seq(
+      Seq(misc.module, core.module) ++ l2cacheMod
+    )
+    ResetGen(resetChain, reset.asBool || io.reset, !debugOpts.FPGAPlatform)
 
-    val l2_reset_gen = Module(new ResetGen(1, !debugOpts.FPGAPlatform))
     l2cache.foreach{
       case l2 =>
-        l2.module.reset := l2_reset_gen.io.out
         l2.module.io.commit.ld.zip(core.module.io.ldCommitInfo).foreach {
           case (out, in) =>
             out.valid := in.valid
@@ -162,17 +167,5 @@
         l2.module.io.miss.bits.vaddr := core.module.io.ldMissInfo.bits.vaddr
         l2.module.io.miss.bits.needT := core.module.io.ldMissInfo.bits.needT
     }
-=======
-    // Modules are reset one by one
-    // io_reset ----
-    //             |
-    //             v
-    // reset ----> OR_SYNC --> {Misc, L2 Cache, Cores}
-    val l2cacheMod = if (l2cache.isDefined) Seq(l2cache.get.module) else Seq()
-    val resetChain = Seq(
-      Seq(misc.module, core.module) ++ l2cacheMod
-    )
-    ResetGen(resetChain, reset.asBool || io.reset, !debugOpts.FPGAPlatform)
->>>>>>> 496c0adf
   }
 }