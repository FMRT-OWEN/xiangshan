package xiangshan.mem

import chisel3._
import chisel3.util._
import chisel3.util.experimental.BoringUtils
import xiangshan._
import utils._
import chisel3.util.experimental.BoringUtils
import xiangshan.backend.roq.RoqPtr

import xiangshan.cache._
import bus.tilelink.{TLArbiter, TLCached, TLMasterUtilities, TLParameters}

object genWmask {
  def apply(addr: UInt, sizeEncode: UInt): UInt = {
    (LookupTree(sizeEncode, List(
      "b00".U -> 0x1.U, //0001 << addr(2:0)
      "b01".U -> 0x3.U, //0011
      "b10".U -> 0xf.U, //1111
      "b11".U -> 0xff.U //11111111
    )) << addr(2, 0)).asUInt()
  }
}

object genWdata {
  def apply(data: UInt, sizeEncode: UInt): UInt = {
    LookupTree(sizeEncode, List(
      "b00".U -> Fill(8, data(7, 0)),
      "b01".U -> Fill(4, data(15, 0)),
      "b10".U -> Fill(2, data(31, 0)),
      "b11".U -> data
    ))
  }
}

class LsPipelineBundle extends XSBundle {
  val vaddr = UInt(VAddrBits.W)
  val paddr = UInt(PAddrBits.W)
  val func = UInt(6.W)
  val mask = UInt(8.W)
  val data = UInt(XLEN.W)
  val uop = new MicroOp

  val miss = Bool()
  val mmio = Bool()
  val rollback = Bool()

  val forwardMask = Vec(8, Bool())
  val forwardData = Vec(8, UInt(8.W))
}

class LoadForwardQueryIO extends XSBundle {
  val paddr = Output(UInt(PAddrBits.W))
  val mask = Output(UInt(8.W))
  val uop = Output(new MicroOp) // for replay
  val pc = Output(UInt(VAddrBits.W)) //for debug
  val valid = Output(Bool()) //for debug
  
  val forwardMask = Input(Vec(8, Bool()))
  val forwardData = Input(Vec(8, UInt(8.W)))

  val lsroqIdx = Output(UInt(LsroqIdxWidth.W))
  // val lqIdx = Output(UInt(LoadQueueIdxWidth.W))
  val sqIdx = Output(new SqPtr)
}

class MemToBackendIO extends XSBundle {
  val ldin = Vec(exuParameters.LduCnt, Flipped(Decoupled(new ExuInput)))
  val stin = Vec(exuParameters.StuCnt, Flipped(Decoupled(new ExuInput)))
  val ldout = Vec(exuParameters.LduCnt, Decoupled(new ExuOutput))
  val stout = Vec(exuParameters.StuCnt, Decoupled(new ExuOutput))
  val redirect = Flipped(ValidIO(new Redirect))
  // replay all instructions form dispatch
  val replayAll = ValidIO(new Redirect)
  // replay mem instructions form Load Queue/Store Queue
  val tlbFeedback = Vec(exuParameters.LduCnt + exuParameters.LduCnt, ValidIO(new TlbFeedback))
  val commits = Flipped(Vec(CommitWidth, Valid(new RoqCommit)))
  val dp1Req = Vec(RenameWidth, Flipped(DecoupledIO(new MicroOp)))
<<<<<<< HEAD
  val lsroqIdxs = Output(Vec(RenameWidth, UInt(LsroqIdxWidth.W)))
  val oldestStore = Output(Valid(UInt(RoqIdxWidth.W)))
=======
  val lsIdxs = Output(Vec(RenameWidth, new LSIdx))
  val roqDeqPtr = Input(new RoqPtr)
>>>>>>> 790d0bfd
}

// Memory pipeline wrapper
//
// Wrap the whole memory access pipeline as a single module "Memend"
class Memend extends XSModule {
  val io = IO(new Bundle{
    val backend = new MemToBackendIO
    val loadUnitToDcacheVec = Vec(exuParameters.LduCnt, new DCacheWordIO)
    val loadMiss = new DCacheLineIO
    val atomics  = new DCacheWordIO
    val sbufferToDcache = new DCacheLineIO
    val uncache = new DCacheWordIO
    val ptw = new TlbPtwIO
  })

  // inner modules
  val loadUnits = (0 until exuParameters.LduCnt).map(_ => Module(new LoadUnit))
  val storeUnits = (0 until exuParameters.StuCnt).map(_ => Module(new StoreUnit))
  val atomicsUnit = Module(new AtomicsUnit)
  val dtlb = Module(new TLB(Width = DTLBWidth, isDtlb = true))
  val lsroq = Module(new LsqWrappper) 
  val sbuffer = Module(new NewSbuffer)
  // if you wants to stress test dcache store, use FakeSbuffer
  // val sbuffer = Module(new FakeSbuffer)

  // dtlb
  io.ptw <> dtlb.io.ptw

  // LoadUnit
  for (i <- 0 until exuParameters.LduCnt) {
    // get input form dispatch
    loadUnits(i).io.ldin          <> io.backend.ldin(i)
    loadUnits(i).io.ldout         <> io.backend.ldout(i)
    loadUnits(i).io.redirect      <> io.backend.redirect
    loadUnits(i).io.tlbFeedback   <> io.backend.tlbFeedback(i)
    // dtlb access
    loadUnits(i).io.dtlb          <> dtlb.io.requestor(i)
    // dcache access
    loadUnits(i).io.dcache        <> io.loadUnitToDcacheVec(i)
    // forward
    loadUnits(i).io.lsroq.forward <> lsroq.io.forward(i)
    loadUnits(i).io.sbuffer       <> sbuffer.io.forward(i)

    // passdown to lsroq
    lsroq.io.loadIn(i)            <> loadUnits(i).io.lsroq.loadIn
    lsroq.io.ldout(i)             <> loadUnits(i).io.lsroq.ldout
  }

  // StoreUnit
  for (i <- 0 until exuParameters.StuCnt) {
    // get input form dispatch
    storeUnits(i).io.stin        <> io.backend.stin(i)
    storeUnits(i).io.redirect    <> io.backend.redirect
    storeUnits(i).io.tlbFeedback <> io.backend.tlbFeedback(exuParameters.LduCnt + i)

    // dtlb access
    storeUnits(i).io.dtlb        <> dtlb.io.requestor(exuParameters.LduCnt + i) // FIXME

    // passdown to lsroq
    storeUnits(i).io.lsroq       <> lsroq.io.storeIn(i)
  }

  // Lsroq
  lsroq.io.stout       <> io.backend.stout
  lsroq.io.commits     <> io.backend.commits
  lsroq.io.dp1Req      <> io.backend.dp1Req
<<<<<<< HEAD
  lsroq.io.lsroqIdxs   <> io.backend.lsroqIdxs
  lsroq.io.oldestStore <> io.backend.oldestStore
=======
  lsroq.io.lsIdxs   <> io.backend.lsIdxs
>>>>>>> 790d0bfd
  lsroq.io.brqRedirect := io.backend.redirect
  lsroq.io.roqDeqPtr := io.backend.roqDeqPtr
  io.backend.replayAll <> lsroq.io.rollback

  lsroq.io.dcache      <> io.loadMiss
  lsroq.io.uncache     <> io.uncache

  // LSROQ to store buffer
  lsroq.io.sbuffer     <> sbuffer.io.in

  // Sbuffer
  sbuffer.io.dcache <> io.sbufferToDcache

  // flush sbuffer
  val fenceFlush = WireInit(false.B)
  val atomicsFlush = atomicsUnit.io.flush_sbuffer.valid
  BoringUtils.addSink(fenceFlush, "FenceUnitSbufferFlush")
  val sbEmpty = WireInit(false.B)
  sbEmpty := sbuffer.io.flush.empty
  BoringUtils.addSource(sbEmpty, "SBufferEmpty")
  // if both of them tries to flush sbuffer at the same time
  // something must have gone wrong
  assert(!(fenceFlush && atomicsFlush))
  sbuffer.io.flush.valid := fenceFlush || atomicsFlush

  // TODO: make 0/1 configurable
  // AtomicsUnit
  // AtomicsUnit will override other control signials,
  // as atomics insts (LR/SC/AMO) will block the pipeline
  val st0_atomics = io.backend.stin(0).valid && io.backend.stin(0).bits.uop.ctrl.fuType === FuType.mou
  val st1_atomics = io.backend.stin(1).valid && io.backend.stin(1).bits.uop.ctrl.fuType === FuType.mou
  // amo should always go through store issue queue 0
  assert(!st1_atomics)

  atomicsUnit.io.dtlb.resp.valid := false.B
  atomicsUnit.io.dtlb.resp.bits  := DontCare
  atomicsUnit.io.out.ready       := false.B

  // dispatch 0 takes priority
  atomicsUnit.io.in.valid := st0_atomics || st1_atomics
  atomicsUnit.io.in.bits  := Mux(st0_atomics, io.backend.stin(0).bits, io.backend.stin(1).bits)
  when (st0_atomics) {
    io.backend.stin(0).ready := atomicsUnit.io.in.ready
    // explitly set st1 ready to false, do not let it fire
    when (st1_atomics) { io.backend.stin(1).ready := false.B }
  }

  when (!st0_atomics && st1_atomics) { io.backend.stin(1).ready := atomicsUnit.io.in.ready }

  // for atomics, do not let them enter store unit
  when (st0_atomics) { storeUnits(0).io.stin.valid := false.B }
  when (st1_atomics) { storeUnits(1).io.stin.valid := false.B }

  when(atomicsUnit.io.dtlb.req.valid) {
    dtlb.io.requestor(0) <> atomicsUnit.io.dtlb // TODO: check it later
    // take load unit 0's tlb port
    // make sure not to disturb loadUnit
    assert(!loadUnits(0).io.dtlb.req.valid)
    loadUnits(0).io.dtlb.resp.valid := false.B
  }

  when(atomicsUnit.io.tlbFeedback.valid) {
    assert(!storeUnits(0).io.tlbFeedback.valid)
    atomicsUnit.io.tlbFeedback <> io.backend.tlbFeedback(exuParameters.LduCnt + 0)
  }

  atomicsUnit.io.dcache        <> io.atomics
  atomicsUnit.io.flush_sbuffer.empty := sbEmpty

  atomicsUnit.io.redirect <> io.backend.redirect

  when(atomicsUnit.io.out.valid){
    io.backend.ldout(0) <> atomicsUnit.io.out
    // take load unit 0's write back port
    assert(!loadUnits(0).io.ldout.valid)
    loadUnits(0).io.ldout.ready := false.B
  }
}<|MERGE_RESOLUTION|>--- conflicted
+++ resolved
@@ -76,13 +76,9 @@
   val tlbFeedback = Vec(exuParameters.LduCnt + exuParameters.LduCnt, ValidIO(new TlbFeedback))
   val commits = Flipped(Vec(CommitWidth, Valid(new RoqCommit)))
   val dp1Req = Vec(RenameWidth, Flipped(DecoupledIO(new MicroOp)))
-<<<<<<< HEAD
-  val lsroqIdxs = Output(Vec(RenameWidth, UInt(LsroqIdxWidth.W)))
+  val lsIdxs = Output(Vec(RenameWidth, new LSIdx))
   val oldestStore = Output(Valid(UInt(RoqIdxWidth.W)))
-=======
-  val lsIdxs = Output(Vec(RenameWidth, new LSIdx))
   val roqDeqPtr = Input(new RoqPtr)
->>>>>>> 790d0bfd
 }
 
 // Memory pipeline wrapper
@@ -150,12 +146,8 @@
   lsroq.io.stout       <> io.backend.stout
   lsroq.io.commits     <> io.backend.commits
   lsroq.io.dp1Req      <> io.backend.dp1Req
-<<<<<<< HEAD
-  lsroq.io.lsroqIdxs   <> io.backend.lsroqIdxs
   lsroq.io.oldestStore <> io.backend.oldestStore
-=======
   lsroq.io.lsIdxs   <> io.backend.lsIdxs
->>>>>>> 790d0bfd
   lsroq.io.brqRedirect := io.backend.redirect
   lsroq.io.roqDeqPtr := io.backend.roqDeqPtr
   io.backend.replayAll <> lsroq.io.rollback
