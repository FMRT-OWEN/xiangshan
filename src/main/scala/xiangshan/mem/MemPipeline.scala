package xiangshan.mem

import chisel3._
import chisel3.util._
import xiangshan._
import utils._
import chisel3.util.experimental.BoringUtils
import xiangshan.backend.decode.XSTrap
import xiangshan.mem.cache._
import xiangshan.mem.pipeline._
import bus.simplebus._

trait HasMEMConst{
  val LoadPipelineWidth = 2
  val StorePipelineWidth = 2
  val StoreBufferSize = 16
  val RefillSize = 512
  val DcacheUserBundleWidth = (new DcacheUserBundle).getWidth
  val TLBWidth = LoadPipelineWidth + StorePipelineWidth
  val TLBEntrySize = 32
}

class MemToBackendIO extends XSBundle {
  val ldin = Vec(exuParameters.LduCnt, Flipped(Decoupled(new ExuInput)))
  val stin = Vec(exuParameters.StuCnt, Flipped(Decoupled(new ExuInput)))
  val ldout = Vec(exuParameters.LduCnt, Decoupled(new ExuOutput))
  val stout = Vec(exuParameters.StuCnt, Decoupled(new ExuOutput))
  val redirect = Flipped(ValidIO(new Redirect))
  // replay all instructions form dispatch
  val replayAll = ValidIO(new Redirect)
  // replay mem instructions form Load Queue/Store Queue
  val tlbFeedback = Vec(exuParameters.LduCnt + exuParameters.LduCnt, ValidIO(new TlbFeedback))
  val mcommit = Flipped(Vec(CommitWidth, Valid(UInt(MoqIdxWidth.W))))
  val dp1Req = Vec(RenameWidth, Flipped(DecoupledIO(new MicroOp)))
  val moqIdxs = Output(Vec(RenameWidth, UInt(MoqIdxWidth.W)))
}

class Memend(implicit val p: XSConfig) extends XSModule with HasMEMConst {
  val io = IO(new Bundle{
    val backend = new MemToBackendIO
    val dmem = new SimpleBusUC(userBits = DcacheUserBundleWidth)
  })

  // io <> DontCare

  val lsu = Module(new Lsu)
  val dcache = Module(new Dcache)
  // val mshq = Module(new MSHQ)
<<<<<<< HEAD
  val dtlb = Module(new FakeDtlb)
  
=======
  val dtlb = Module(new Dtlb)

>>>>>>> 8bdbde1e
  dcache.io := DontCare
  dtlb.io := DontCare
  // mshq.io := DontCare

  lsu.io.ldin <> io.backend.ldin
  lsu.io.stin <> io.backend.stin
  lsu.io.ldout <> io.backend.ldout
  lsu.io.stout <> io.backend.stout
  lsu.io.redirect <> io.backend.redirect
  lsu.io.rollback <> io.backend.replayAll
  lsu.io.tlbFeedback <> io.backend.tlbFeedback
  lsu.io.mcommit <> io.backend.mcommit
  lsu.io.dp1Req <> io.backend.dp1Req
  lsu.io.moqIdxs <> io.backend.moqIdxs
  lsu.io.dcache <> dcache.io.lsu
  lsu.io.dtlb <> dtlb.io.lsu
  lsu.io.refill <> DontCare // TODO
  lsu.io.miss <> DontCare //TODO
  
  //  // for ls pipeline test
  dcache.io.dmem <> io.dmem
  dcache.io.lsu.refill <> DontCare
  
}<|MERGE_RESOLUTION|>--- conflicted
+++ resolved
@@ -46,13 +46,8 @@
   val lsu = Module(new Lsu)
   val dcache = Module(new Dcache)
   // val mshq = Module(new MSHQ)
-<<<<<<< HEAD
   val dtlb = Module(new FakeDtlb)
   
-=======
-  val dtlb = Module(new Dtlb)
-
->>>>>>> 8bdbde1e
   dcache.io := DontCare
   dtlb.io := DontCare
   // mshq.io := DontCare
