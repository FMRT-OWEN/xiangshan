--- conflicted
+++ resolved
@@ -98,16 +98,6 @@
 
   val enqPtr = enqPtrExt(0).value
   val deqPtr = deqPtrExt.value
-<<<<<<< HEAD
-  val sameFlag = enqPtrExt(0).flag === deqPtrExt.flag
-  val isEmpty = enqPtr === deqPtr && sameFlag
-  val isFull = enqPtr === deqPtr && !sameFlag
-  val allowIn = !isFull
-
-  val loadCommit = RegNext(VecInit((0 until CommitWidth).map(i => io.commits.valid(i) && !io.commits.isWalk && io.commits.info(i).commitType === CommitType.LOAD)))
-  val mcommitIdx = RegNext(VecInit((0 until CommitWidth).map(i => io.commits.info(i).lqIdx.value)))
-=======
->>>>>>> 10aac6e7
 
   val deqMask = UIntToMask(deqPtr, LoadQueueSize)
   val enqMask = UIntToMask(enqPtr, LoadQueueSize)
