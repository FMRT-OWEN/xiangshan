--- conflicted
+++ resolved
@@ -321,32 +321,7 @@
   io.ldout.bits := Mux(hitLoadOut.valid, hitLoadOut.bits, io.lsq.ldout.bits)
   io.ldout.valid := hitLoadOut.valid || io.lsq.ldout.valid
 
-<<<<<<< HEAD
   io.lsq.ldout.ready := !hitLoadOut.valid
-=======
-  // Fp load, if hit, will be stored to reg at s2, then it will be recoded at s3, writebacked at s4
-  val fpHitLoadOut = Wire(Valid(new ExuOutput))
-  fpHitLoadOut.valid := s2_wb_valid && load_s2.io.out.bits.uop.ctrl.fpWen
-  fpHitLoadOut.bits := intHitLoadOut.bits
-
-  val fpLoadUnRecodedReg = Reg(Valid(new ExuOutput))
-  fpLoadUnRecodedReg.valid := fpHitLoadOut.valid || io.lsq.ldout.valid && refillFpLoad
-  when(fpHitLoadOut.valid || io.lsq.ldout.valid && refillFpLoad){
-    fpLoadUnRecodedReg.bits := Mux(fpHitLoadOut.valid, fpHitLoadOut.bits, io.lsq.ldout.bits)
-  }
-
-  val fpLoadRecodedReg = Reg(Valid(new ExuOutput))
-  when(fpLoadUnRecodedReg.valid){
-    fpLoadRecodedReg := fpLoadUnRecodedReg
-    fpLoadRecodedReg.bits.data := fpRdataHelper(fpLoadUnRecodedReg.bits.uop, fpLoadUnRecodedReg.bits.data) // recode
-  }
-  fpLoadRecodedReg.valid := fpLoadUnRecodedReg.valid
-  
-  io.fpout.bits := fpLoadRecodedReg.bits
-  io.fpout.valid := fpLoadRecodedReg.valid
-
-  io.lsq.ldout.ready := Mux(refillFpLoad, !fpHitLoadOut.valid, !intHitLoadOut.valid)
->>>>>>> 61c3923a
 
   when(io.ldout.fire()){
     XSDebug("ldout %x\n", io.ldout.bits.uop.cf.pc)
