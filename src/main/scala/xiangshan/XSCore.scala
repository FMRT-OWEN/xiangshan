--- conflicted
+++ resolved
@@ -56,13 +56,9 @@
   NRFpWritePorts: Int = 8, 
   EnableUnifiedLSQ: Boolean = false,
   LsroqSize: Int = 16,
-<<<<<<< HEAD
   LoadQueueSize: Int = 16,
   StoreQueueSize: Int = 16,
   RoqSize: Int = 32,
-=======
-  RoqSize: Int = 36,
->>>>>>> a2f02203
   dpParams: DispatchParameters = DispatchParameters(
     DqEnqWidth = 4,
     IntDqSize = 24,
