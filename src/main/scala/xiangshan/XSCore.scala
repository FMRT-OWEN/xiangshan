package xiangshan

import chisel3._
import chisel3.util._
import bus.simplebus._
import noop.{Cache, CacheConfig, HasExceptionNO, TLB, TLBConfig}
import top.Parameters
import xiangshan.backend._
import xiangshan.backend.dispatch.DispatchParameters
import xiangshan.backend.exu.ExuParameters
import xiangshan.frontend._
import xiangshan.mem._
import utils._

<<<<<<< HEAD
trait HasXSParameter {
  val XLEN = 64
  val HasMExtension = true
  val HasCExtension = true
  val HasDiv = true
  val HasIcache = true
  val HasDcache = true
  val EnableStoreQueue = false
  val AddrBits = 64 // AddrBits is used in some cases
  val VAddrBits = 39 // VAddrBits is Virtual Memory addr bits
  val PAddrBits = 32 // PAddrBits is Phyical Memory addr bits
  val AddrBytes = AddrBits / 8 // unused
  val DataBits = XLEN
  val DataBytes = DataBits / 8
  val CacheLineSize = 512
  val SbufferSize = 16
  val HasFPU = true
  val FetchWidth = 8
  val PredictWidth = FetchWidth * 2
  val EnableBPU = true
  val EnableBPD = false // enable backing predictor(like Tage) in BPUStage3
  val EnableRAS = false
  val HistoryLength = 64
  val BtbSize = 256
  // val BtbWays = 4
  val BtbBanks = PredictWidth
  // val BtbSets = BtbSize / BtbWays
  val JbtacSize = 1024
  val JbtacBanks = 8
  val RasSize = 16
  val IBufSize = 64
  val DecodeWidth = 6
  val RenameWidth = 6
  val CommitWidth = 6
  val BrqSize = 16
  val IssQueSize = 8
  val BrTagWidth = log2Up(BrqSize)
  val NRPhyRegs = 128
  val PhyRegIdxWidth = log2Up(NRPhyRegs)
  val exuParameters = ExuParameters(
=======
case class XSCoreParameters
(
  XLEN: Int = 64,
  HasMExtension: Boolean = true,
  HasCExtension: Boolean = true,
  HasDiv: Boolean = true,
  HasICache: Boolean = true,
  HasDCache: Boolean = true,
  EnableStoreQueue: Boolean = true,
  AddrBits: Int = 64,
  VAddrBits: Int = 39,
  PAddrBits: Int = 32,
  HasFPU: Boolean = true,
  FectchWidth: Int = 8,
  EnableBPU: Boolean = true,
  EnableBPD: Boolean = false,
  EnableRAS: Boolean = false,
  EnableLB: Boolean = false,
  HistoryLength: Int = 64,
  BtbSize: Int = 2048,
  JbtacSize: Int = 1024,
  JbtacBanks: Int = 8,
  RasSize: Int = 16,
  CacheLineSize: Int = 512,
  UBtbWays: Int = 16,
  BtbWays: Int = 2,
  IBufSize: Int = 64,
  DecodeWidth: Int = 6,
  RenameWidth: Int = 6,
  CommitWidth: Int = 6,
  BrqSize: Int = 16,
  IssQueSize: Int = 8,
  NRPhyRegs: Int = 128,
  NRReadPorts: Int = 14,
  NRWritePorts: Int = 8,
  RoqSize: Int = 32,
  IntDqDeqWidth: Int = 4,
  FpDqDeqWidth: Int = 4,
  LsDqDeqWidth: Int = 4,
  dp1Paremeters: DP1Parameters = DP1Parameters(
    IntDqSize = 16,
    FpDqSize = 16,
    LsDqSize = 16
  ),
  exuParameters: ExuParameters = ExuParameters(
>>>>>>> 3c569d16
    JmpCnt = 1,
    AluCnt = 4,
    MulCnt = 0,
    MduCnt = 2,
    FmacCnt = 0,
    FmiscCnt = 0,
    FmiscDivSqrtCnt = 0,
    LduCnt = 2,
    StuCnt = 2
  )
  val NRIntReadPorts = 8
  val NRIntWritePorts = 8
  val NRMemReadPorts = exuParameters.LduCnt + 2*exuParameters.StuCnt
  val NRFpReadPorts = 14
  val NRFpWritePorts = 8
  val MoqSize = 16 // 64
  val RoqSize = 32
  val InnerRoqIdxWidth = log2Up(RoqSize)
  val RoqIdxWidth = InnerRoqIdxWidth + 1
  val InnerMoqIdxWidth = log2Up(MoqSize)
  val MoqIdxWidth = InnerMoqIdxWidth + 1
  val dpParams = DispatchParameters(
    DqEnqWidth = 4,
    IntDqSize = 64,
    FpDqSize = 64,
    LsDqSize = 64,
    IntDqDeqWidth = 4,
    FpDqDeqWidth = 4,
    LsDqDeqWidth = 4
  )
)


trait HasXSParameter {

  val core = Parameters.get.coreParameters
  val env = Parameters.get.envParameters

  val XLEN = core.XLEN
  val HasMExtension = core.HasMExtension
  val HasCExtension = core.HasCExtension
  val HasDiv = core.HasDiv
  val HasIcache = core.HasICache
  val HasDcache = core.HasDCache
  val EnableStoreQueue = core.EnableStoreQueue
  val AddrBits = core.AddrBits // AddrBits is used in some cases
  val VAddrBits = core.VAddrBits // VAddrBits is Virtual Memory addr bits
  val PAddrBits = core.PAddrBits // PAddrBits is Phyical Memory addr bits
  val AddrBytes = AddrBits / 8 // unused
  val DataBits = XLEN
  val DataBytes = DataBits / 8
  val HasFPU = core.HasFPU
  val FetchWidth = core.FectchWidth
  val PredictWidth = FetchWidth * 2
  val EnableBPU = core.EnableBPU
  val EnableBPD = core.EnableBPD // enable backing predictor(like Tage) in BPUStage3
  val EnableRAS = core.EnableRAS
  val EnableLB = core.EnableLB
  val HistoryLength = core.HistoryLength
  val BtbSize = core.BtbSize
  val BtbBanks = PredictWidth
  val JbtacSize = core.JbtacSize
  val JbtacBanks = core.JbtacBanks
  val RasSize = core.RasSize
  val IBufSize = core.IBufSize
  val DecodeWidth = core.DecodeWidth
  val RenameWidth = core.RenameWidth
  val CommitWidth = core.CommitWidth
  val BrqSize = core.BrqSize
  val IssQueSize = core.IssQueSize
  val BrTagWidth = log2Up(BrqSize)
  val NRPhyRegs = core.NRPhyRegs
  val PhyRegIdxWidth = log2Up(NRPhyRegs)
  val NRReadPorts = core.NRReadPorts
  val NRWritePorts = core.NRWritePorts
  val RoqSize = core.RoqSize
  val InnerRoqIdxWidth = log2Up(RoqSize)
  val RoqIdxWidth = InnerRoqIdxWidth + 1
  val IntDqDeqWidth = core.IntDqDeqWidth
  val FpDqDeqWidth = core.FpDqDeqWidth
  val LsDqDeqWidth = core.LsDqDeqWidth
  val dp1Paremeters = core.dp1Paremeters
  val exuParameters = core.exuParameters
  val CacheLineSize = core.CacheLineSize
  val CacheLineHalfWord = CacheLineSize / 16
  val ExtHistoryLength = HistoryLength * 2
  val UBtbWays = core.UBtbWays
  val BtbWays = core.BtbWays
}

trait HasXSLog { this: Module =>
  implicit val moduleName: String = this.name
}

abstract class XSModule extends Module
  with HasXSParameter
  with HasExceptionNO
  with HasXSLog

//remove this trait after impl module logic
trait NeedImpl { this: Module =>
  override protected def IO[T <: Data](iodef: T): T = {
    val io = chisel3.experimental.IO(iodef)
    io <> DontCare
    io
  }
}

abstract class XSBundle extends Bundle
  with HasXSParameter

case class EnviromentParameters
(
  FPGAPlatform: Boolean = true,
  EnableDebug: Boolean = false
)

object AddressSpace extends HasXSParameter {
  // (start, size)
  // address out of MMIO will be considered as DRAM
  def mmio = List(
    (0x30000000L, 0x10000000L),  // internal devices, such as CLINT and PLIC
    (0x40000000L, 0x40000000L) // external devices
  )

  def isMMIO(addr: UInt): Bool = mmio.map(range => {
    require(isPow2(range._2))
    val bits = log2Up(range._2)
    (addr ^ range._1.U)(PAddrBits-1, bits) === 0.U
  }).reduce(_ || _)
}


<<<<<<< HEAD
class XSCore(implicit p: XSConfig) extends XSModule with HasMEMConst {
=======
class XSCore extends XSModule {
>>>>>>> 3c569d16
  val io = IO(new Bundle {
    val imem = new SimpleBusC
    val dmem = new SimpleBusC
    val mmio = new SimpleBusUC
    val frontend = Flipped(new SimpleBusUC())
  })

  io.imem <> DontCare

  val dmemXbar = Module(new SimpleBusCrossbarNto1(n = 2, userBits = DcacheUserBundleWidth))
  
  val front = Module(new Frontend)
  val backend = Module(new Backend)
  val mem = Module(new Memend)

  front.io.backend <> backend.io.frontend
  mem.io.backend   <> backend.io.mem

  backend.io.memMMU.imem <> DontCare

  val dtlb = TLB(
    in = mem.io.dmem,
    mem = dmemXbar.io.in(1),
    flush = false.B,
    csrMMU = backend.io.memMMU.dmem
  )(TLBConfig(name = "dtlb", totalEntry = 64, userBits = DcacheUserBundleWidth))
  dmemXbar.io.in(0) <> dtlb.io.out
  // dmemXbar.io.in(1) <> io.frontend

  io.frontend <> DontCare

  io.dmem <> Cache(
    in = dmemXbar.io.out,
    mmio = Seq(io.mmio),
    flush = "b00".U,
    empty = dtlb.io.cacheEmpty,
    enable = HasDcache
  )(CacheConfig(name = "dcache", userBits = DcacheUserBundleWidth))

}<|MERGE_RESOLUTION|>--- conflicted
+++ resolved
@@ -11,49 +11,8 @@
 import xiangshan.frontend._
 import xiangshan.mem._
 import utils._
-
-<<<<<<< HEAD
-trait HasXSParameter {
-  val XLEN = 64
-  val HasMExtension = true
-  val HasCExtension = true
-  val HasDiv = true
-  val HasIcache = true
-  val HasDcache = true
-  val EnableStoreQueue = false
-  val AddrBits = 64 // AddrBits is used in some cases
-  val VAddrBits = 39 // VAddrBits is Virtual Memory addr bits
-  val PAddrBits = 32 // PAddrBits is Phyical Memory addr bits
-  val AddrBytes = AddrBits / 8 // unused
-  val DataBits = XLEN
-  val DataBytes = DataBits / 8
-  val CacheLineSize = 512
-  val SbufferSize = 16
-  val HasFPU = true
-  val FetchWidth = 8
-  val PredictWidth = FetchWidth * 2
-  val EnableBPU = true
-  val EnableBPD = false // enable backing predictor(like Tage) in BPUStage3
-  val EnableRAS = false
-  val HistoryLength = 64
-  val BtbSize = 256
-  // val BtbWays = 4
-  val BtbBanks = PredictWidth
-  // val BtbSets = BtbSize / BtbWays
-  val JbtacSize = 1024
-  val JbtacBanks = 8
-  val RasSize = 16
-  val IBufSize = 64
-  val DecodeWidth = 6
-  val RenameWidth = 6
-  val CommitWidth = 6
-  val BrqSize = 16
-  val IssQueSize = 8
-  val BrTagWidth = log2Up(BrqSize)
-  val NRPhyRegs = 128
-  val PhyRegIdxWidth = log2Up(NRPhyRegs)
-  val exuParameters = ExuParameters(
-=======
+import xiangshan.mem.cache.DcacheUserBundle
+
 case class XSCoreParameters
 (
   XLEN: Int = 64,
@@ -73,7 +32,7 @@
   EnableRAS: Boolean = false,
   EnableLB: Boolean = false,
   HistoryLength: Int = 64,
-  BtbSize: Int = 2048,
+  BtbSize: Int = 256,
   JbtacSize: Int = 1024,
   JbtacBanks: Int = 8,
   RasSize: Int = 16,
@@ -87,19 +46,25 @@
   BrqSize: Int = 16,
   IssQueSize: Int = 8,
   NRPhyRegs: Int = 128,
-  NRReadPorts: Int = 14,
-  NRWritePorts: Int = 8,
+  NRIntReadPorts: Int = 8,
+  NRIntWritePorts: Int = 8,
+  NRFpReadPorts: Int = 14,
+  NRFpWritePorts: Int = 8,
+  MoqSize: Int = 16,
   RoqSize: Int = 32,
   IntDqDeqWidth: Int = 4,
   FpDqDeqWidth: Int = 4,
   LsDqDeqWidth: Int = 4,
-  dp1Paremeters: DP1Parameters = DP1Parameters(
-    IntDqSize = 16,
-    FpDqSize = 16,
-    LsDqSize = 16
+  dpParams: DispatchParameters = DispatchParameters(
+    DqEnqWidth = 4,
+    IntDqSize = 64,
+    FpDqSize = 64,
+    LsDqSize = 64,
+    IntDqDeqWidth = 4,
+    FpDqDeqWidth = 4,
+    LsDqDeqWidth = 4
   ),
   exuParameters: ExuParameters = ExuParameters(
->>>>>>> 3c569d16
     JmpCnt = 1,
     AluCnt = 4,
     MulCnt = 0,
@@ -109,27 +74,11 @@
     FmiscDivSqrtCnt = 0,
     LduCnt = 2,
     StuCnt = 2
-  )
-  val NRIntReadPorts = 8
-  val NRIntWritePorts = 8
-  val NRMemReadPorts = exuParameters.LduCnt + 2*exuParameters.StuCnt
-  val NRFpReadPorts = 14
-  val NRFpWritePorts = 8
-  val MoqSize = 16 // 64
-  val RoqSize = 32
-  val InnerRoqIdxWidth = log2Up(RoqSize)
-  val RoqIdxWidth = InnerRoqIdxWidth + 1
-  val InnerMoqIdxWidth = log2Up(MoqSize)
-  val MoqIdxWidth = InnerMoqIdxWidth + 1
-  val dpParams = DispatchParameters(
-    DqEnqWidth = 4,
-    IntDqSize = 64,
-    FpDqSize = 64,
-    LsDqSize = 64,
-    IntDqDeqWidth = 4,
-    FpDqDeqWidth = 4,
-    LsDqDeqWidth = 4
-  )
+  ),
+  LoadPipelineWidth: Int = 2,
+  StorePipelineWidth: Int = 2,
+  StoreBufferSize: Int = 16,
+  RefillSize: Int = 512
 )
 
 
@@ -160,10 +109,17 @@
   val EnableLB = core.EnableLB
   val HistoryLength = core.HistoryLength
   val BtbSize = core.BtbSize
+  // val BtbWays = 4
   val BtbBanks = PredictWidth
+  // val BtbSets = BtbSize / BtbWays
   val JbtacSize = core.JbtacSize
   val JbtacBanks = core.JbtacBanks
   val RasSize = core.RasSize
+  val CacheLineSize = core.CacheLineSize
+  val CacheLineHalfWord = CacheLineSize / 16
+  val ExtHistoryLength = HistoryLength * 2
+  val UBtbWays = core.UBtbWays
+  val BtbWays = core.BtbWays
   val IBufSize = core.IBufSize
   val DecodeWidth = core.DecodeWidth
   val RenameWidth = core.RenameWidth
@@ -173,21 +129,26 @@
   val BrTagWidth = log2Up(BrqSize)
   val NRPhyRegs = core.NRPhyRegs
   val PhyRegIdxWidth = log2Up(NRPhyRegs)
-  val NRReadPorts = core.NRReadPorts
-  val NRWritePorts = core.NRWritePorts
+  val MoqSize = core.MoqSize // 64
   val RoqSize = core.RoqSize
   val InnerRoqIdxWidth = log2Up(RoqSize)
   val RoqIdxWidth = InnerRoqIdxWidth + 1
+  val InnerMoqIdxWidth = log2Up(MoqSize)
+  val MoqIdxWidth = InnerMoqIdxWidth + 1
   val IntDqDeqWidth = core.IntDqDeqWidth
   val FpDqDeqWidth = core.FpDqDeqWidth
   val LsDqDeqWidth = core.LsDqDeqWidth
-  val dp1Paremeters = core.dp1Paremeters
+  val dpParams = core.dpParams
   val exuParameters = core.exuParameters
-  val CacheLineSize = core.CacheLineSize
-  val CacheLineHalfWord = CacheLineSize / 16
-  val ExtHistoryLength = HistoryLength * 2
-  val UBtbWays = core.UBtbWays
-  val BtbWays = core.BtbWays
+  val NRIntReadPorts = core.NRIntReadPorts
+  val NRIntWritePorts = core.NRIntWritePorts
+  val NRMemReadPorts = exuParameters.LduCnt + 2*exuParameters.StuCnt
+  val NRFpReadPorts = core.NRFpReadPorts
+  val NRFpWritePorts = core.NRFpWritePorts
+  val LoadPipelineWidth = core.LoadPipelineWidth
+  val StorePipelineWidth = core.StorePipelineWidth
+  val StoreBufferSize = core.StoreBufferSize
+  val RefillSize = core.RefillSize
 }
 
 trait HasXSLog { this: Module =>
@@ -233,11 +194,7 @@
 }
 
 
-<<<<<<< HEAD
-class XSCore(implicit p: XSConfig) extends XSModule with HasMEMConst {
-=======
 class XSCore extends XSModule {
->>>>>>> 3c569d16
   val io = IO(new Bundle {
     val imem = new SimpleBusC
     val dmem = new SimpleBusC
@@ -246,6 +203,8 @@
   })
 
   io.imem <> DontCare
+
+  val DcacheUserBundleWidth = (new DcacheUserBundle).getWidth
 
   val dmemXbar = Module(new SimpleBusCrossbarNto1(n = 2, userBits = DcacheUserBundleWidth))
   
