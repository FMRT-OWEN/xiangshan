/***************************************************************************************
* Copyright (c) 2020-2021 Institute of Computing Technology, Chinese Academy of Sciences
* Copyright (c) 2020-2021 Peng Cheng Laboratory
*
* XiangShan is licensed under Mulan PSL v2.
* You can use this software according to the terms and conditions of the Mulan PSL v2.
* You may obtain a copy of Mulan PSL v2 at:
*          http://license.coscl.org.cn/MulanPSL2
*
* THIS SOFTWARE IS PROVIDED ON AN "AS IS" BASIS, WITHOUT WARRANTIES OF ANY KIND,
* EITHER EXPRESS OR IMPLIED, INCLUDING BUT NOT LIMITED TO NON-INFRINGEMENT,
* MERCHANTABILITY OR FIT FOR A PARTICULAR PURPOSE.
*
* See the Mulan PSL v2 for more details.
***************************************************************************************/

package xiangshan

import chipsalliance.rocketchip.config.{Field, Parameters}
import chisel3._
import chisel3.util._
import xiangshan.backend.exu._
import xiangshan.backend.fu._
import xiangshan.backend.fu.fpu._
import xiangshan.backend.dispatch.DispatchParameters
import xiangshan.cache.{DCacheParameters, L1plusCacheParameters}
import xiangshan.cache.prefetch.{BOPParameters, L1plusPrefetcherParameters, L2PrefetcherParameters, StreamPrefetchParameters}
import xiangshan.frontend.{BIM, BasePredictor, BranchPredictionResp, FTB, FakePredictor, ICacheParameters, MicroBTB, RAS, Tage, Tage_SC}

case object XSCoreParamsKey extends Field[XSCoreParameters]

case class XSCoreParameters
(
  HasPrefetch: Boolean = false,
  HartId: Int = 0,
  XLEN: Int = 64,
  HasMExtension: Boolean = true,
  HasCExtension: Boolean = true,
  HasDiv: Boolean = true,
  HasICache: Boolean = true,
  HasDCache: Boolean = true,
  AddrBits: Int = 64,
  VAddrBits: Int = 39,
  PAddrBits: Int = 40,
  HasFPU: Boolean = true,
  FetchWidth: Int = 8,
  EnableBPU: Boolean = true,
  EnableBPD: Boolean = true,
  EnableRAS: Boolean = true,
  EnableLB: Boolean = false,
  EnableLoop: Boolean = true,
  EnableSC: Boolean = true,
  EnbaleTlbDebug: Boolean = false,
  EnableJal: Boolean = false,
  EnableUBTB: Boolean = true,
  HistoryLength: Int = 64,
  PathHistoryLength: Int = 16,
  BtbSize: Int = 2048,
  JbtacSize: Int = 1024,
  JbtacBanks: Int = 8,
  RasSize: Int = 16,
  CacheLineSize: Int = 512,
  UBtbWays: Int = 16,
  BtbWays: Int = 2,
  branchPredictor: Function3[BranchPredictionResp, Parameters, Boolean, Tuple2[Seq[BasePredictor], BranchPredictionResp]] =
    ((resp_in: BranchPredictionResp, p: Parameters, enableSC: Boolean) => {
      // val loop = Module(new LoopPredictor)
      // val tage = (if(EnableBPD) { if (EnableSC) Module(new Tage_SC)
      //                             else          Module(new Tage) }
      //             else          { Module(new FakeTage) })
      val ftb = Module(new FTB()(p))
      val ubtb = Module(new MicroBTB()(p))
      val bim = Module(new BIM()(p))
      val tage = if (enableSC) { Module(new Tage_SC()(p)) } else { Module(new Tage()(p)) }
      val ras = Module(new RAS()(p))
      // val tage = Module(new Tage()(p))
      // val fake = Module(new FakePredictor()(p))

      // val preds = Seq(loop, tage, btb, ubtb, bim)
      val preds = Seq(bim, ubtb, tage, ftb, ras)
      preds.map(_.io := DontCare)

      // ubtb.io.resp_in(0)  := resp_in
      // bim.io.resp_in(0)   := ubtb.io.resp
      // btb.io.resp_in(0)   := bim.io.resp
      // tage.io.resp_in(0)  := btb.io.resp
      // loop.io.resp_in(0)  := tage.io.resp
<<<<<<< HEAD
      bim.io.in.bits.resp_in(0)   := resp_in
      ubtb.io.in.bits.resp_in(0)  := bim.io.out.resp
      ftb.io.in.bits.resp_in(0)   := ubtb.io.out.resp
      tage.io.in.bits.resp_in(0)  := ftb.io.out.resp
      ras.io.in.bits.resp_in(0)   := tage.io.out.resp
=======
      bim.io.in.bits.resp_in(0)  := resp_in
      ubtb.io.in.bits.resp_in(0)   := bim.io.out.resp
      tage.io.in.bits.resp_in(0)  := ubtb.io.out.resp
      ftb.io.in.bits.resp_in(0)   := tage.io.out.resp
      ras.io.in.bits.resp_in(0)   := ftb.io.out.resp
>>>>>>> f2a26b84
      
      (preds, ras.io.out.resp)
    }),


  EnableL1plusPrefetcher: Boolean = true,
  IBufSize: Int = 48,
  DecodeWidth: Int = 6,
  RenameWidth: Int = 6,
  CommitWidth: Int = 6,
  BrqSize: Int = 32,
  FtqSize: Int = 64,
  EnableLoadFastWakeUp: Boolean = true, // NOTE: not supported now, make it false
  IssQueSize: Int = 16,
  NRPhyRegs: Int = 160,
  NRIntReadPorts: Int = 14,
  NRIntWritePorts: Int = 8,
  NRFpReadPorts: Int = 14,
  NRFpWritePorts: Int = 8,
  LoadQueueSize: Int = 64,
  StoreQueueSize: Int = 48,
  RoqSize: Int = 192,
  dpParams: DispatchParameters = DispatchParameters(
    IntDqSize = 16,
    FpDqSize = 16,
    LsDqSize = 16,
    IntDqDeqWidth = 4,
    FpDqDeqWidth = 4,
    LsDqDeqWidth = 4
  ),
  exuParameters: ExuParameters = ExuParameters(
    JmpCnt = 1,
    AluCnt = 4,
    MulCnt = 0,
    MduCnt = 2,
    FmacCnt = 4,
    FmiscCnt = 2,
    FmiscDivSqrtCnt = 0,
    LduCnt = 2,
    StuCnt = 2
  ),
  LoadPipelineWidth: Int = 2,
  StorePipelineWidth: Int = 2,
  StoreBufferSize: Int = 16,
  StoreBufferThreshold: Int = 7,
  RefillSize: Int = 512,
  TlbEntrySize: Int = 32,
  TlbSPEntrySize: Int = 4,
  PtwL3EntrySize: Int = 4096, //(256 * 16) or 512
  PtwSPEntrySize: Int = 16,
  PtwL1EntrySize: Int = 16,
  PtwL2EntrySize: Int = 2048, //(256 * 8)
  PtwMissQueueSize: Int = 8,
  NumPerfCounters: Int = 16,
  icacheParameters: ICacheParameters = ICacheParameters(
    tagECC = Some("parity"),
    dataECC = Some("parity"),
    replacer = Some("setplru"),
    nMissEntries = 2
  ),
  l1plusCacheParameters: L1plusCacheParameters = L1plusCacheParameters(
    tagECC = Some("secded"),
    dataECC = Some("secded"),
    replacer = Some("setplru"),
    nMissEntries = 8
  ),
  dcacheParameters: DCacheParameters = DCacheParameters(
    tagECC = Some("secded"),
    dataECC = Some("secded"),
    replacer = Some("setplru"),
    nMissEntries = 16,
    nProbeEntries = 16,
    nReleaseEntries = 16,
    nStoreReplayEntries = 16
  ),
  L2Size: Int = 512 * 1024, // 512KB
  L2NWays: Int = 8,
  usePTWRepeater: Boolean = false,
  useFakePTW: Boolean = false,
  useFakeDCache: Boolean = false,
  useFakeL1plusCache: Boolean = false,
  useFakeL2Cache: Boolean = false
){
  val loadExuConfigs = Seq.fill(exuParameters.LduCnt)(LdExeUnitCfg)
  val storeExuConfigs = Seq.fill(exuParameters.StuCnt)(StExeUnitCfg)

  val intExuConfigs = Seq.fill(exuParameters.AluCnt)(AluExeUnitCfg) ++
    Seq.fill(exuParameters.MduCnt)(MulDivExeUnitCfg) :+ JumpCSRExeUnitCfg

  val fpExuConfigs =
    Seq.fill(exuParameters.FmacCnt)(FmacExeUnitCfg) ++
      Seq.fill(exuParameters.FmiscCnt)(FmiscExeUnitCfg)

  val exuConfigs: Seq[ExuConfig] = intExuConfigs ++ fpExuConfigs ++ loadExuConfigs ++ storeExuConfigs
}

case object DebugOptionsKey extends Field[DebugOptions]

case class DebugOptions
(
  FPGAPlatform: Boolean = true,
  EnableDebug: Boolean = true,
  EnablePerfDebug: Boolean = true,
  UseDRAMSim: Boolean = false
)

trait HasXSParameter {

  implicit val p: Parameters

  val coreParams = p(XSCoreParamsKey)
  val env = p(DebugOptionsKey)

  val XLEN = coreParams.XLEN
  val hardId = coreParams.HartId
  val minFLen = 32
  val fLen = 64
  def xLen = XLEN

  val HasMExtension = coreParams.HasMExtension
  val HasCExtension = coreParams.HasCExtension
  val HasDiv = coreParams.HasDiv
  val HasIcache = coreParams.HasICache
  val HasDcache = coreParams.HasDCache
  val AddrBits = coreParams.AddrBits // AddrBits is used in some cases
  val VAddrBits = coreParams.VAddrBits // VAddrBits is Virtual Memory addr bits
  val PAddrBits = coreParams.PAddrBits // PAddrBits is Phyical Memory addr bits
  val AddrBytes = AddrBits / 8 // unused
  val DataBits = XLEN
  val DataBytes = DataBits / 8
  val HasFPU = coreParams.HasFPU
  val FetchWidth = coreParams.FetchWidth
  val PredictWidth = FetchWidth * (if (HasCExtension) 2 else 1)
  val EnableBPU = coreParams.EnableBPU
  val EnableBPD = coreParams.EnableBPD // enable backing predictor(like Tage) in BPUStage3
  val EnableRAS = coreParams.EnableRAS
  val EnableLB = coreParams.EnableLB
  val EnableLoop = coreParams.EnableLoop
  val EnableSC = coreParams.EnableSC
  val EnbaleTlbDebug = coreParams.EnbaleTlbDebug
  val HistoryLength = coreParams.HistoryLength
  val PathHistoryLength = coreParams.PathHistoryLength
  val BtbSize = coreParams.BtbSize
  // val BtbWays = 4
  val BtbBanks = PredictWidth
  // val BtbSets = BtbSize / BtbWays
  val JbtacSize = coreParams.JbtacSize
  val JbtacBanks = coreParams.JbtacBanks
  val RasSize = coreParams.RasSize

  def getBPDComponents(resp_in: BranchPredictionResp, p: Parameters, enableSC: Boolean) = {
    coreParams.branchPredictor(resp_in, p, enableSC)
  }

  val CacheLineSize = coreParams.CacheLineSize
  val CacheLineHalfWord = CacheLineSize / 16
  val ExtHistoryLength = HistoryLength + 64
  val UBtbWays = coreParams.UBtbWays
  val BtbWays = coreParams.BtbWays
  val EnableL1plusPrefetcher = coreParams.EnableL1plusPrefetcher
  val IBufSize = coreParams.IBufSize
  val DecodeWidth = coreParams.DecodeWidth
  val RenameWidth = coreParams.RenameWidth
  val CommitWidth = coreParams.CommitWidth
  val BrqSize = coreParams.BrqSize
  val FtqSize = coreParams.FtqSize
  val IssQueSize = coreParams.IssQueSize
  val EnableLoadFastWakeUp = coreParams.EnableLoadFastWakeUp
  val BrTagWidth = log2Up(BrqSize)
  val NRPhyRegs = coreParams.NRPhyRegs
  val PhyRegIdxWidth = log2Up(NRPhyRegs)
  val RoqSize = coreParams.RoqSize
  val LoadQueueSize = coreParams.LoadQueueSize
  val StoreQueueSize = coreParams.StoreQueueSize
  val dpParams = coreParams.dpParams
  val exuParameters = coreParams.exuParameters
  val NRMemReadPorts = exuParameters.LduCnt + 2 * exuParameters.StuCnt
  val NRIntReadPorts = 2 * exuParameters.AluCnt + NRMemReadPorts
  val NRIntWritePorts = exuParameters.AluCnt + exuParameters.MduCnt + exuParameters.LduCnt
  val NRFpReadPorts = 3 * exuParameters.FmacCnt + exuParameters.StuCnt
  val NRFpWritePorts = exuParameters.FpExuCnt + exuParameters.LduCnt
  val LoadPipelineWidth = coreParams.LoadPipelineWidth
  val StorePipelineWidth = coreParams.StorePipelineWidth
  val StoreBufferSize = coreParams.StoreBufferSize
  val StoreBufferThreshold = coreParams.StoreBufferThreshold
  val RefillSize = coreParams.RefillSize
  val DTLBWidth = coreParams.LoadPipelineWidth + coreParams.StorePipelineWidth
  val TlbEntrySize = coreParams.TlbEntrySize
  val TlbSPEntrySize = coreParams.TlbSPEntrySize
  val PtwL3EntrySize = coreParams.PtwL3EntrySize
  val PtwSPEntrySize = coreParams.PtwSPEntrySize
  val PtwL1EntrySize = coreParams.PtwL1EntrySize
  val PtwL2EntrySize = coreParams.PtwL2EntrySize
  val PtwMissQueueSize = coreParams.PtwMissQueueSize
  val NumPerfCounters = coreParams.NumPerfCounters

  val instBytes = if (HasCExtension) 2 else 4
  val instOffsetBits = log2Ceil(instBytes)

  val icacheParameters = coreParams.icacheParameters
  val l1plusCacheParameters = coreParams.l1plusCacheParameters
  val dcacheParameters = coreParams.dcacheParameters

  val LRSCCycles = 100


  // cache hierarchy configurations
  val l1BusDataWidth = 256

  val usePTWRepeater = coreParams.usePTWRepeater
  val useFakeDCache = coreParams.useFakeDCache
  val useFakePTW = coreParams.useFakePTW
  val useFakeL1plusCache = coreParams.useFakeL1plusCache
  // L2 configurations
  val useFakeL2Cache = useFakeDCache && useFakePTW && useFakeL1plusCache || coreParams.useFakeL2Cache
  val L1BusWidth = 256
  val L2Size = coreParams.L2Size
  val L2BlockSize = 64
  val L2NWays = coreParams.L2NWays
  val L2NSets = L2Size / L2BlockSize / L2NWays

  // L3 configurations
  val L2BusWidth = 256

  // icache prefetcher
  val l1plusPrefetcherParameters = L1plusPrefetcherParameters(
    enable = true,
    _type = "stream",
    streamParams = StreamPrefetchParameters(
      streamCnt = 2,
      streamSize = 4,
      ageWidth = 4,
      blockBytes = l1plusCacheParameters.blockBytes,
      reallocStreamOnMissInstantly = true,
      cacheName = "icache"
    )
  )

  // dcache prefetcher
  val l2PrefetcherParameters = L2PrefetcherParameters(
    enable = true,
    _type = "bop", // "stream" or "bop"
    streamParams = StreamPrefetchParameters(
      streamCnt = 4,
      streamSize = 4,
      ageWidth = 4,
      blockBytes = L2BlockSize,
      reallocStreamOnMissInstantly = true,
      cacheName = "dcache"
    ),
    bopParams = BOPParameters(
      rrTableEntries = 256,
      rrTagBits = 12,
      scoreBits = 5,
      roundMax = 50,
      badScore = 1,
      blockBytes = L2BlockSize,
      nEntries = dcacheParameters.nMissEntries * 2 // TODO: this is too large
    ),
  )  
  
  // load violation predict
  val ResetTimeMax2Pow = 20 //1078576
  val ResetTimeMin2Pow = 10 //1024
  // wait table parameters
  val WaitTableSize = 1024
  val MemPredPCWidth = log2Up(WaitTableSize)
  val LWTUse2BitCounter = true
  // store set parameters
  val SSITSize = WaitTableSize
  val LFSTSize = 32
  val SSIDWidth = log2Up(LFSTSize)
  val LFSTWidth = 4
  val StoreSetEnable = true // LWT will be disabled if SS is enabled

  val loadExuConfigs = coreParams.loadExuConfigs
  val storeExuConfigs = coreParams.storeExuConfigs

  val intExuConfigs = coreParams.intExuConfigs

  val fpExuConfigs = coreParams.fpExuConfigs

  val exuConfigs = coreParams.exuConfigs

}<|MERGE_RESOLUTION|>--- conflicted
+++ resolved
@@ -85,19 +85,11 @@
       // btb.io.resp_in(0)   := bim.io.resp
       // tage.io.resp_in(0)  := btb.io.resp
       // loop.io.resp_in(0)  := tage.io.resp
-<<<<<<< HEAD
       bim.io.in.bits.resp_in(0)   := resp_in
       ubtb.io.in.bits.resp_in(0)  := bim.io.out.resp
       ftb.io.in.bits.resp_in(0)   := ubtb.io.out.resp
       tage.io.in.bits.resp_in(0)  := ftb.io.out.resp
       ras.io.in.bits.resp_in(0)   := tage.io.out.resp
-=======
-      bim.io.in.bits.resp_in(0)  := resp_in
-      ubtb.io.in.bits.resp_in(0)   := bim.io.out.resp
-      tage.io.in.bits.resp_in(0)  := ubtb.io.out.resp
-      ftb.io.in.bits.resp_in(0)   := tage.io.out.resp
-      ras.io.in.bits.resp_in(0)   := ftb.io.out.resp
->>>>>>> f2a26b84
       
       (preds, ras.io.out.resp)
     }),
