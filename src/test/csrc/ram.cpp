#include <sys/mman.h>

#include "common.h"
#include "ram.h"
#include "compress.h"


#ifdef WITH_DRAMSIM3
#include "cosimulation.h"
CoDRAMsim3 *dram = NULL;
#endif

static uint64_t *ram;
static long img_size = 0;
static pthread_mutex_t ram_mutex;

void* get_img_start() { return &ram[0]; }
long get_img_size() { return img_size; }
void* get_ram_start() { return &ram[0]; }
long get_ram_size() { return EMU_RAM_SIZE; }

#ifdef TLB_UNITTEST
void addpageSv39() {
//three layers
//addr range: 0x0000000080000000 - 0x0000000088000000 for 128MB from 2GB - 2GB128MB
//the first layer: one entry for 1GB. (512GB in total by 512 entries). need the 2th entries
//the second layer: one entry for 2MB. (1GB in total by 512 entries). need the 0th-63rd entries
//the third layer: one entry for 4KB (2MB in total by 512 entries). need 64 with each one all
#define TOPSIZE (128 * 1024 * 1024)
#define PAGESIZE (4 * 1024)  // 4KB = 2^12B
#define ENTRYNUM (PAGESIZE / 8) //512 2^9
#define PTEVOLUME (PAGESIZE * ENTRYNUM) // 2MB
#define PTENUM (TOPSIZE / PTEVOLUME) // 128MB / 2MB = 64
#define PDDENUM 1
#define PDENUM 1
#define PDDEADDR (0x88000000 - (PAGESIZE * (PTENUM + 2))) //0x88000000 - 0x1000*66
#define PDEADDR (0x88000000 - (PAGESIZE * (PTENUM + 1))) //0x88000000 - 0x1000*65
#define PTEADDR(i) (0x88000000 - (PAGESIZE * PTENUM) + (PAGESIZE * i)) //0x88000000 - 0x100*64
#define PTEMMIONUM 128
#define PDEMMIONUM 1
#define PTEDEVNUM 128
#define PDEDEVNUM 1

  uint64_t pdde[ENTRYNUM];
  uint64_t pde[ENTRYNUM];
  uint64_t pte[PTENUM][ENTRYNUM];

  // special addr for mmio 0x40000000 - 0x4fffffff
  uint64_t pdemmio[ENTRYNUM];
  uint64_t ptemmio[PTEMMIONUM][ENTRYNUM];

  // special addr for internal devices 0x30000000-0x3fffffff
  uint64_t pdedev[ENTRYNUM];
  uint64_t ptedev[PTEDEVNUM][ENTRYNUM];

  // dev: 0x30000000-0x3fffffff
  pdde[0] = (((PDDEADDR-PAGESIZE*(PDEMMIONUM+PTEMMIONUM+PDEDEVNUM)) & 0xfffff000) >> 2) | 0x1;

  for (int i = 0; i < PTEDEVNUM; i++) {
    pdedev[ENTRYNUM-PTEDEVNUM+i] = (((PDDEADDR-PAGESIZE*(PDEMMIONUM+PTEMMIONUM+PDEDEVNUM+PTEDEVNUM-i)) & 0xfffff000) >> 2) | 0x1;
  }

  for(int outidx = 0; outidx < PTEDEVNUM; outidx++) {
    for(int inidx = 0; inidx < ENTRYNUM; inidx++) {
      ptedev[outidx][inidx] = (((0x30000000 + outidx*PTEVOLUME + inidx*PAGESIZE) & 0xfffff000) >> 2) | 0xf;
    }
  }

  // mmio: 0x40000000 - 0x4fffffff
  pdde[1] = (((PDDEADDR-PAGESIZE*PDEMMIONUM) & 0xfffff000) >> 2) | 0x1;

  for(int i = 0; i < PTEMMIONUM; i++) {
    pdemmio[i] = (((PDDEADDR-PAGESIZE*(PTEMMIONUM+PDEMMIONUM-i)) & 0xfffff000) >> 2) | 0x1;
  }

  for(int outidx = 0; outidx < PTEMMIONUM; outidx++) {
    for(int inidx = 0; inidx < ENTRYNUM; inidx++) {
      ptemmio[outidx][inidx] = (((0x40000000 + outidx*PTEVOLUME + inidx*PAGESIZE) & 0xfffff000) >> 2) | 0xf;
    }
  }

  //0x800000000 - 0x87ffffff
  pdde[2] = ((PDEADDR & 0xfffff000) >> 2) | 0x1;
  //pdde[2] = ((0x80000000&0xc0000000) >> 2) | 0xf;

  for(int i = 0; i < PTENUM ;i++) {
    pde[i] = ((PTEADDR(i)&0xfffff000)>>2) | 0x1;
    //pde[i] = (((0x8000000+i*2*1024*1024)&0xffe00000)>>2) | 0xf;
  }

  for(int outidx = 0; outidx < PTENUM; outidx++ ) {
    for(int inidx = 0; inidx < ENTRYNUM; inidx++ ) {
      pte[outidx][inidx] = (((0x80000000 + outidx*PTEVOLUME + inidx*PAGESIZE) & 0xfffff000)>>2) | 0xf;
    }
  }

  memcpy((char *)ram+(TOPSIZE-PAGESIZE*(PTENUM+PDDENUM+PDENUM+PDEMMIONUM+PTEMMIONUM+PDEDEVNUM+PTEDEVNUM)),ptedev,PAGESIZE*PTEDEVNUM);
  memcpy((char *)ram+(TOPSIZE-PAGESIZE*(PTENUM+PDDENUM+PDENUM+PDEMMIONUM+PTEMMIONUM+PDEDEVNUM)),pdedev,PAGESIZE*PDEDEVNUM);
  memcpy((char *)ram+(TOPSIZE-PAGESIZE*(PTENUM+PDDENUM+PDENUM+PDEMMIONUM+PTEMMIONUM)),ptemmio, PAGESIZE*PTEMMIONUM);
  memcpy((char *)ram+(TOPSIZE-PAGESIZE*(PTENUM+PDDENUM+PDENUM+PDEMMIONUM)), pdemmio, PAGESIZE*PDEMMIONUM);
  memcpy((char *)ram+(TOPSIZE-PAGESIZE*(PTENUM+PDDENUM+PDENUM)), pdde, PAGESIZE*PDDENUM);
  memcpy((char *)ram+(TOPSIZE-PAGESIZE*(PTENUM+PDENUM)), pde, PAGESIZE*PDENUM);
  memcpy((char *)ram+(TOPSIZE-PAGESIZE*PTENUM), pte, PAGESIZE*PTENUM);
}
#endif

void init_ram(const char *img) {
  assert(img != NULL);

  printf("The image is %s\n", img);

  // initialize memory using Linux mmap
  printf("Using simulated %luMB RAM\n", EMU_RAM_SIZE / (1024 * 1024));
  ram = (uint64_t *)mmap(NULL, EMU_RAM_SIZE, PROT_READ | PROT_WRITE, MAP_ANON | MAP_PRIVATE, -1, 0);
  if (ram == (uint64_t *)MAP_FAILED) {
    printf("Cound not mmap 0x%lx bytes\n", EMU_RAM_SIZE);
    assert(0);
  }

  int ret;
  if (isGzFile(img)) {
    printf("Gzip file detected and loading image from extracted gz file\n");
    img_size = readFromGz(ram, img, EMU_RAM_SIZE, LOAD_RAM);
    assert(img_size >= 0);
  }
  else {
    FILE *fp = fopen(img, "rb");
    if (fp == NULL) {
      printf("Can not open '%s'\n", img);
      assert(0);
    }

    fseek(fp, 0, SEEK_END);
    img_size = ftell(fp);
    if (img_size > EMU_RAM_SIZE) {
      img_size = EMU_RAM_SIZE;
    }

    fseek(fp, 0, SEEK_SET);
    ret = fread(ram, img_size, 1, fp);

    assert(ret == 1);
    fclose(fp);
  }

#ifdef TLB_UNITTEST
  //new add
  addpageSv39();
  //new end
#endif

#ifdef WITH_DRAMSIM3
  #if !defined(DRAMSIM3_CONFIG) || !defined(DRAMSIM3_OUTDIR)
  #error DRAMSIM3_CONFIG or DRAMSIM3_OUTDIR is not defined
  #endif
  assert(dram == NULL);
<<<<<<< HEAD
  // dram = new CoDRAMsim3(DRAMSIM3_CONFIG, DRAMSIM3_OUTDIR);
  dram = new SimpleCoDRAMsim3(90);
=======
  // dram = new ComplexCoDRAMsim3(DRAMSIM3_CONFIG, DRAMSIM3_OUTDIR);
  dram = new SimpleCoDRAMsim3(10);
>>>>>>> 68c371ed
#endif

  pthread_mutex_init(&ram_mutex, 0);

}

void ram_finish() {
  munmap(ram, EMU_RAM_SIZE);
#ifdef WITH_DRAMSIM3
  dramsim3_finish();
#endif
  pthread_mutex_destroy(&ram_mutex);
}


extern "C" uint64_t ram_read_helper(uint8_t en, uint64_t rIdx) {
  if (en && rIdx >= EMU_RAM_SIZE / sizeof(uint64_t)) {
    rIdx %= EMU_RAM_SIZE / sizeof(uint64_t);
  }
  pthread_mutex_lock(&ram_mutex);
  uint64_t rdata = (en) ? ram[rIdx] : 0;
  pthread_mutex_unlock(&ram_mutex);
  return rdata;
}

extern "C" void ram_write_helper(uint64_t wIdx, uint64_t wdata, uint64_t wmask, uint8_t wen) {
  if (wen) {
    if (wIdx >= EMU_RAM_SIZE / sizeof(uint64_t)) {
      printf("ERROR: ram wIdx = 0x%lx out of bound!\n", wIdx);
      assert(wIdx < EMU_RAM_SIZE / sizeof(uint64_t));
    }
    pthread_mutex_lock(&ram_mutex);
    ram[wIdx] = (ram[wIdx] & ~wmask) | (wdata & wmask);
    pthread_mutex_unlock(&ram_mutex);
  }
}

#ifdef WITH_DRAMSIM3
#include <iostream>

void dramsim3_finish() {
  delete dram;
}

#define MAX_AXI_DATA_LEN 8

// currently does not support masked read or write
struct dramsim3_meta {
  uint8_t  len;
  uint8_t  size;
  uint8_t  offset;
  uint8_t  id;
  uint64_t data[MAX_AXI_DATA_LEN];
};

void axi_read_data(const axi_ar_channel &ar, dramsim3_meta *meta) {
  uint64_t address = ar.addr % EMU_RAM_SIZE;
  uint64_t beatsize = 1 << ar.size;
  uint8_t  beatlen  = ar.len + 1;
  uint64_t transaction_size = beatsize * beatlen;
  assert((transaction_size % sizeof(uint64_t)) == 0);
  // axi burst FIXED
  if (ar.burst == 0x0) {
    std::cout << "axi burst FIXED not supported!" << std::endl;
    assert(0);
  }
  // axi burst INCR
  else if (ar.burst == 1) {
    assert(transaction_size / sizeof(uint64_t) <= MAX_AXI_DATA_LEN);
    for (int i = 0; i < transaction_size / sizeof(uint64_t); i++) {
      meta->data[i] = ram[address / sizeof(uint64_t)];
      address += sizeof(uint64_t);
    }
  }
  // axi burst WRAP
  else if (ar.burst == 2) {
    uint64_t low = (address / transaction_size) * transaction_size;
    uint64_t high = low + transaction_size;
    assert(transaction_size / sizeof(uint64_t) <= MAX_AXI_DATA_LEN);
    for (int i = 0; i < transaction_size / sizeof(uint64_t); i++) {
      if (address == high) {
        address = low;
      }
      meta->data[i] = ram[address / sizeof(uint64_t)];
      address += sizeof(uint64_t);
    }
  }
  else {
    std::cout << "reserved arburst!" << std::endl;
    assert(0);
  }
  meta->len = beatlen;
  meta->size = beatsize;
  meta->offset = 0;
  meta->id = ar.id;
}

CoDRAMRequest *dramsim3_request(const axi_channel &axi, bool is_write) {
  uint64_t address = (is_write) ? axi.aw.addr : axi.ar.addr;
  dramsim3_meta *meta = new dramsim3_meta;
  // WRITE
  if (is_write) {
    meta->len = axi.aw.len + 1;
    meta->size = 1 << axi.aw.size;
    meta->offset = 0;
    meta->id = axi.aw.id;
  }
  else {
    axi_read_data(axi.ar, meta);
  }
  CoDRAMRequest *req = new CoDRAMRequest();
  req->address = address;
  req->is_write = is_write;
  req->meta = meta;
  return req;
}

static CoDRAMResponse *wait_resp_r = NULL;
static CoDRAMResponse *wait_resp_b = NULL;
static CoDRAMRequest *wait_req_w = NULL;
// currently only accept one in-flight read + one in-flight write
static uint64_t raddr, roffset = 0, rlen;
static uint64_t waddr, woffset = 0, wlen;

void dramsim3_helper_rising(const axi_channel &axi) {
  // ticks DRAMsim3 according to CPU_FREQ:DRAM_FREQ
  dram->tick();

  // read data fire: check the last read request
  if (axi_check_rdata_fire(axi)) {
    if (wait_resp_r == NULL) {
      printf("ERROR: There's no in-flight read request.\n");
      assert(wait_resp_r != NULL);
    }
    dramsim3_meta *meta = static_cast<dramsim3_meta *>(wait_resp_r->req->meta);
    meta->offset++;
    // check whether the last rdata response has finished
    if (meta->offset == meta->len) {
      delete meta;
      delete wait_resp_r->req;
      delete wait_resp_r;
      wait_resp_r = NULL;
    }
  }

  // read address fire: accept a new request
  if (axi_check_raddr_fire(axi)) {
    dram->add_request(dramsim3_request(axi, false));
  }

  // the last write transaction is acknowledged
  if (axi_check_wack_fire(axi)) {
    if (wait_resp_b == NULL) {
      printf("ERROR: write response fire for nothing in-flight.\n");
      assert(wait_resp_b != NULL);
    }
    // flush data to memory
    uint64_t waddr = wait_resp_b->req->address % EMU_RAM_SIZE;
    dramsim3_meta *meta = static_cast<dramsim3_meta *>(wait_resp_b->req->meta);
    void *start_addr = ram + (waddr / sizeof(uint64_t));
    memcpy(start_addr, meta->data, meta->len * meta->size);
    for (int i = 0; i < meta->len; i++) {
    //   uint64_t address = wait_resp_b->req->address % EMU_RAM_SIZE;
    //   ram[address / sizeof(uint64_t) + i] = meta->data[i];
      // printf("flush write to memory[0x%ld] = 0x%lx\n", address)
    }
    delete meta;
    delete wait_resp_b->req;
    delete wait_resp_b;
    wait_resp_b = NULL;
  }

  // write address fire: accept a new write request
  if (axi_check_waddr_fire(axi)) {
    if (wait_req_w != NULL) {
      printf("ERROR: The last write request has not finished.\n");
      assert(wait_req_w == NULL);
    }
    wait_req_w = dramsim3_request(axi, true);
    // printf("accept a new write request to addr = 0x%lx, len = %d\n", axi.aw.addr, axi.aw.len);
  }

  // write data fire: for the last write transaction
  if (axi_check_wdata_fire(axi)) {
    if (wait_req_w == NULL) {
      printf("ERROR: wdata fire for nothing in-flight.\n");
      assert(wait_req_w != NULL);
    }
    dramsim3_meta *meta = static_cast<dramsim3_meta *>(wait_req_w->meta);
    void *data_start = meta->data + meta->offset * meta->size / sizeof(uint64_t);
    axi_get_wdata(axi, data_start, meta->size);
    meta->offset++;
    // if this is the last beat
    if (meta->offset == meta->len) {
      assert(dram->will_accept(wait_req_w->address, true));
      dram->add_request(wait_req_w);
      wait_req_w = NULL;
    }
    // printf("accept a new write data\n");
  }
}

void dramsim3_helper_falling(axi_channel &axi) {
  // default branch to avoid wrong handshake
  axi.aw.ready = 0;
  axi.w.ready  = 0;
  axi.b.valid  = 0;
  axi.ar.ready = 0;
  axi.r.valid  = 0;

  // RDATA: if finished, we try the next rdata response
  if (!wait_resp_r)
    wait_resp_r = dram->check_read_response();
  // if there's some data response, put it onto axi bus
  if (wait_resp_r) {
    dramsim3_meta *meta = static_cast<dramsim3_meta *>(wait_resp_r->req->meta);
    // printf("meta->size %d offset %d\n", meta->size, meta->offset*meta->size/sizeof(uint64_t));
    void *data_start = meta->data + meta->offset*meta->size / sizeof(uint64_t);
    axi_put_rdata(axi, data_start, meta->size, meta->offset == meta->len - 1, meta->id);
  }

  // RADDR: check whether the read request can be accepted
  axi_addr_t raddr;
  if (axi_get_raddr(axi, raddr) && dram->will_accept(raddr, false)) {
    axi_accept_raddr(axi);
    // printf("try to accept read request to 0x%lx\n", raddr);
  }

  // WREQ: check whether the write request can be accepted
  // Note: block the next write here to simplify logic
  axi_addr_t waddr;
  if (wait_req_w == NULL && axi_get_waddr(axi, waddr) && dram->will_accept(waddr, false)) {
    axi_accept_waddr(axi);
    axi_accept_wdata(axi);
    // printf("try to accept write request to 0x%lx\n", waddr);
  }

  // WDATA: check whether the write data can be accepted
  if (wait_req_w != NULL) {
    axi_accept_wdata(axi);
  }

  // WRESP: if finished, we try the next write response
  if (!wait_resp_b)
    wait_resp_b = dram->check_write_response();
  // if there's some write response, put it onto axi bus
  if (wait_resp_b) {
    dramsim3_meta *meta = static_cast<dramsim3_meta *>(wait_resp_b->req->meta);
    axi_put_wack(axi, meta->id);
  }
}

#endif<|MERGE_RESOLUTION|>--- conflicted
+++ resolved
@@ -154,13 +154,8 @@
   #error DRAMSIM3_CONFIG or DRAMSIM3_OUTDIR is not defined
   #endif
   assert(dram == NULL);
-<<<<<<< HEAD
-  // dram = new CoDRAMsim3(DRAMSIM3_CONFIG, DRAMSIM3_OUTDIR);
-  dram = new SimpleCoDRAMsim3(90);
-=======
   // dram = new ComplexCoDRAMsim3(DRAMSIM3_CONFIG, DRAMSIM3_OUTDIR);
   dram = new SimpleCoDRAMsim3(10);
->>>>>>> 68c371ed
 #endif
 
   pthread_mutex_init(&ram_mutex, 0);
