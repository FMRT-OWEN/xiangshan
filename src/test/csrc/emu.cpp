--- conflicted
+++ resolved
@@ -568,7 +568,6 @@
       }
     }
 
-<<<<<<< HEAD
     for (int i = 0; i < NumCore; i++) {
       int first_instr_commit = (i == 0) ? dut_ptr->io_difftest_commit && dut_ptr->io_difftest_thisPC == 0x80000000u :
                                           dut_ptr->io_difftest2_commit && dut_ptr->io_difftest2_thisPC == 0x80000000u;
@@ -581,26 +580,7 @@
         ref_difftest_setregs(reg[i], i);
         printf("The first instruction of core %d has commited. Difftest enabled. \n", i);
       }
-=======
-    if (lastcommit[0] - max_cycle > firstCommit_limit && !hascommit) {
-      eprintf("No instruction commits for %d cycles. Please check the first instruction.\n", firstCommit_limit);
-      eprintf("Note: The first instruction may lies in 0x10000000 which may executes and commits after 500 cycles.\n");
-      eprintf("      Or the first instruction may lies in 0x80000000 which may exeutes and commits after 2000 cycles.\n");
-      difftest_display(dut_ptr->io_difftest_priviledgeMode);
-      trapCode = STATE_ABORT;
-    }
-
-    if (!hascommit && dut_ptr->io_difftest_commit && dut_ptr->io_difftest_thisPC == 0x80000000u) {
-      hascommit = 1;
-      read_emu_regs(reg[0]);
-      void* get_img_start();
-      long get_img_size();
-      ref_difftest_memcpy_from_dut(0x80000000, get_img_start(), get_img_size(), 0);
-      ref_difftest_setregs(reg[0], 0);
-      printf("The first instruction has commited. Difftest enabled. \n");
->>>>>>> 65a0653f
-    }
-
+    }
 
     // difftest
 
