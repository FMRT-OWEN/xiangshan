--- conflicted
+++ resolved
@@ -222,14 +222,10 @@
 SNAPSHOT_OPTION = --load-snapshot=$(SNAPSHOT)
 endif
 
-<<<<<<< HEAD
-EMU_FLAGS = -s $(SEED) -b $(B) -e $(E) -r /home/glr/scalaTage/branch_record/$(R).csv -a $(A) $(SNAPSHOT_OPTION) $(WAVEFORM)
-=======
 ifndef NOOP_HOME
 $(error NOOP_HOME is not set)
 endif
-EMU_FLAGS = -s $(SEED) -b $(B) -e $(E) $(SNAPSHOT_OPTION) $(WAVEFORM) $(EMU_ARGS)
->>>>>>> e8dd4ab8
+EMU_FLAGS = -s $(SEED) -b $(B) -e $(E) -r /home/glr/scalaTage/branch_record/$(R).csv -a $(A) $(SNAPSHOT_OPTION) $(WAVEFORM) $(EMU_ARGS)
 
 emu: $(EMU)
 	ls build
