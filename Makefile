--- conflicted
+++ resolved
@@ -119,15 +119,9 @@
 
 emu: $(EMU)
 ifeq ($(REMOTE),localhost)
-<<<<<<< HEAD
-	@$(EMU) -i $(IMAGE) -s $(SEED) -b $(B) -e $(E)
-else
-	ssh -tt $(REMOTE) "cd $(REMOTE_PRJ_HOME) && $(EMU) -i $(REMOTE_PREFIX)/$(realpath $(IMAGE)) -s $(SEED) -b $(B) -e $(E)"
-=======
 	@$(EMU) -i $(IMAGE) $(EMU_FLAGS)
 else
 	ssh -tt $(REMOTE) "cd $(REMOTE_PRJ_HOME) && export NOOP_HOME=$(REMOTE_PREFIX)/$(NOOP_HOME) && $(EMU) -i $(REMOTE_PREFIX)/$(IMAGE) $(EMU_FLAGS)"
->>>>>>> 4f26e83e
 endif
 
 cache:
