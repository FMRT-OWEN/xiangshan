--- conflicted
+++ resolved
@@ -28,12 +28,7 @@
 $(TOP_V): $(SCALA_FILE)
 	mkdir -p $(@D)
 	mill XiangShan.test.runMain $(SIMTOP) -td $(@D) --full-stacktrace --output-file $(@F) --disable-all --fpga-platform --remove-assert --infer-rw --repl-seq-mem -c:$(SIMTOP):-o:$(@D)/$(@F).conf $(SIM_ARGS)
-<<<<<<< HEAD
-	# mill XiangShan.runMain top.$(TOP) -X verilog -td $(@D) --output-file $(@F) --infer-rw $(FPGATOP) --repl-seq-mem -c:$(FPGATOP):-o:$(@D)/$(@F).conf
-	# $(MEM_GEN) $(@D)/$(@F).conf >> $@
-=======
 	$(MEM_GEN) $(@D)/$(@F).conf >> $@
->>>>>>> 76e67900
 	# sed -i -e 's/_\(aw\|ar\|w\|r\|b\)_\(\|bits_\)/_\1/g' $@
 	@git log -n 1 >> .__head__
 	@git diff >> .__diff__
